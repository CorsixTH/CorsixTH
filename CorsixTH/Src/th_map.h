/*
Copyright (c) 2009 Peter "Corsix" Cawley

Permission is hereby granted, free of charge, to any person obtaining a copy of
this software and associated documentation files (the "Software"), to deal in
the Software without restriction, including without limitation the rights to
use, copy, modify, merge, publish, distribute, sublicense, and/or sell copies
of the Software, and to permit persons to whom the Software is furnished to do
so, subject to the following conditions:

The above copyright notice and this permission notice shall be included in all
copies or substantial portions of the Software.

THE SOFTWARE IS PROVIDED "AS IS", WITHOUT WARRANTY OF ANY KIND, EXPRESS OR
IMPLIED, INCLUDING BUT NOT LIMITED TO THE WARRANTIES OF MERCHANTABILITY,
FITNESS FOR A PARTICULAR PURPOSE AND NONINFRINGEMENT. IN NO EVENT SHALL THE
AUTHORS OR COPYRIGHT HOLDERS BE LIABLE FOR ANY CLAIM, DAMAGES OR OTHER
LIABILITY, WHETHER IN AN ACTION OF CONTRACT, TORT OR OTHERWISE, ARISING FROM,
OUT OF OR IN CONNECTION WITH THE SOFTWARE OR THE USE OR OTHER DEALINGS IN THE
SOFTWARE.
*/

#ifndef CORSIX_TH_TH_MAP_H_
#define CORSIX_TH_TH_MAP_H_
#include "th_gfx.h"
<<<<<<< HEAD
#include <list>
=======
#include <string>
>>>>>>> 0407eaa3

/*
    Object type enumeration uses same values as original TH does.
    See game string table section 39 for proof. Section 1 also has
    names in this order.
*/
enum class THObjectType : uint8_t
{
    no_object = 0,
    desk = 1,
    cabinet = 2,
    door = 3,
    bench = 4,
    table = 5, // Not in game
    chair = 6,
    drinks_machine = 7,
    bed = 8,
    inflator = 9,
    pool_table = 10,
    reception_desk = 11,
    b_table = 12, // Not in game?
    cardio = 13,
    scanner = 14,
    scanner_console = 15,
    screen = 16,
    litter_bomb = 17,
    couch = 18,
    sofa = 19,
    crash = 20, // The trolley in general diagnosis
    tv = 21,
    ultrascan = 22,
    dna_fixer = 23,
    cast_remover = 24,
    hair_restorer = 25,
    slicer = 26,
    xray = 27,
    radiation_shield = 28,
    xray_viewer = 29,
    op_table = 30,
    lamp = 31, // Not in game?
    sink = 32,
    op_sink1 = 33,
    op_sink2 = 34,
    surgeon_screen = 35,
    lecture_chair = 36,
    projector = 37,
    // 38 is unused
    pharmacy = 39,
    computer = 40,
    chemical_mixer = 41,
    blood_machine = 42,
    extinguisher = 43,
    radiator = 44,
    plant = 45,
    electro = 46,
    jelly_vat = 47,
    hell = 48,
    // 49 is unused
    bin = 50,
    loo = 51,
    double_door1 = 52,
    double_door2 = 53,
    decon_shower = 54,
    autopsy = 55,
    bookcase = 56,
    video_game = 57,
    entrance_left_door = 58,
    entrance_right_door = 59,
    skeleton = 60,
    comfy_chair = 61,
    // 62 through 255 are unused
};

//! Map flags and object type
//! The point of storing the object type here is to allow pathfinding code
//! to use object types as pathfinding goals.
struct th_map_node_flags
{
    enum class key : uint32_t {
         passable_mask = 1 << 0,
         can_travel_n_mask = 1 << 1,
         can_travel_e_mask = 1 << 2,
         can_travel_s_mask = 1 << 3,
         can_travel_w_mask = 1 << 4,
         hospital_mask = 1 << 5,
         buildable_mask = 1 << 6,
         passable_if_not_for_blueprint_mask = 1 << 7,
         room_mask = 1 << 8,
         shadow_half_mask = 1 << 9,
         shadow_full_mask = 1 << 10,
         shadow_wall_mask = 1 << 11,
         door_north_mask = 1 << 12,
         door_west_mask = 1 << 13,
         do_not_idle_mask = 1 << 14,
         tall_north_mask = 1 << 15,
         tall_west_mask = 1 << 16,
         buildable_n_mask = 1 << 17,
         buildable_e_mask = 1 << 18,
         buildable_s_mask = 1 << 19,
         buildable_w_mask = 1 << 20,
    };

    bool passable;  //!< Pathfinding: Can walk on this tile
    bool can_travel_n; //!< Pathfinding: Can walk to the north
    bool can_travel_e; //!< Pathfinding: Can walk to the east
    bool can_travel_s; //!< Pathfinding: Can walk to the south
    bool can_travel_w; //!< Pathfinding: Can walk to the west
    bool hospital; //!< World: Tile is inside a hospital building
    bool buildable; //!< Player: Can build on this tile
    bool passable_if_not_for_blueprint;
    bool room; //!< World: Tile is inside a room
    bool shadow_half; //!< Rendering: Put block 75 over floor
    bool shadow_full; //!< Rendering: Put block 74 over floor
    bool shadow_wall; //!< Rendering: Put block 156 over east wall
    bool door_north; //!< World: Door on north wall of tile
    bool door_west; //!< World: Door on west wall of tile
    bool do_not_idle; //!< World: Humanoids should not idle on tile
    bool tall_north; //!< Shadows: Wall-like object on north wall
    bool tall_west; //!< Shadows: Wall-like object on west wall
    bool buildable_n; //!< Can build on the north side of the tile
    bool buildable_e; //!< Can build on the east side of the tile
    bool buildable_s; //!< Can build on the south side of the tile
    bool buildable_w; //!< Can build on the west side of the tile

    //! Convert the given uint32_t reprentation of the map node flags
    //! to a th_map_node_flags instance.
    th_map_node_flags& operator =(uint32_t raw);

    //! Get/set the flag with the given key
    bool& operator[] (th_map_node_flags::key key);

    //! Get the flag with the given key
    const bool& operator[](th_map_node_flags::key key) const;

    //! Convert th_map_node_flags into it's uint32_t representation
    operator uint32_t() const;
};

enum THMapTemperatureDisplay
{
    THMT_Red,         //!< Default warmth colouring (red gradients)
    THMT_MultiColour, //!< Different colours (blue, green, red)
    THMT_YellowRed,   //!< Gradients of yellow, orange, and red

    THMT_Count, //!< Number of temperature display values.
};

struct THMapNode : public THLinkList
{
    THMapNode();
    ~THMapNode();

    // Linked list for entities rendered at this node
    // THLinkList::pPrev (will always be nullptr)
    // THLinkList::pNext

    //! Linked list for entities rendered in an early (right-to-left) pass
    THLinkList oEarlyEntities;

    //! Block tiles for rendering
    //! For each tile, the lower byte is the index in the sprite sheet, and the
    //! upper byte is for the drawing flags.
    //! Layer 0 is for the floor
    //! Layer 1 is for the north wall
    //! Layer 2 is for the west wall
    //! Layer 3 is for the UI
    //! NB: In Lua, layers are numbered 1 - 4 rather than 0 - 3
    uint16_t iBlock[4];

    //! Parcels (plots) of land have an ID, with each tile in the plot having
    //! that ID. Parcel 0 is the outside.
    uint16_t iParcelId;

    //! Rooms have an ID, with room #0 being the corridor (and the outside).
    uint16_t iRoomId;

    //! A value between 0 (extreme cold) and 65535 (extreme heat) representing
    //! the temperature of the tile. To allow efficent calculation of a tile's
    //! heat based on the previous tick's heat of the surrounding tiles, the
    //! previous temperature is also stored, with the array indicies switching
    //! every tick.
    uint16_t aiTemperature[2];

    //! Flags for information and object type
    th_map_node_flags flags;

    //! objects in this node
    std::list<THObjectType> objects;
};

class THSpriteSheet;

//! Prototype for object callbacks from THMap::loadFromTHFile
/*!
    The callback function will receive 5 arguments:
      * The opaque pointer passed to THMap::loadFromTHFile (pCallbackToken).
      * The tile X/Y position of the object.
      * The object type.
      * The object flags present in the map data. The meaning of this
        value is left unspecified.
*/
typedef void (*THMapLoadObjectCallback_t)(void*, int, int, THObjectType, uint8_t);

class THMapOverlay;

class THMap
{
public:
    THMap();
    ~THMap();

    bool setSize(int iWidth, int iHeight);
    bool loadBlank();
    bool loadFromTHFile(const uint8_t* pData, size_t iDataLength,
                        THMapLoadObjectCallback_t fnObjectCallback,
                        void* pCallbackToken);

    void save(std::string filename);

    //! Set the sprite sheet to be used for drawing the map
    /*!
        The sprites for map floor tiles, wall tiles, and map decorators
        all come from the given sheet.
    */
    void setBlockSheet(THSpriteSheet* pSheet);

    //! Set the draw flags on all wall blocks
    /*!
        This is typically called with THDF_Alpha50 to draw walls transparently,
        or with 0 to draw them opaque again.
    */
    void setAllWallDrawFlags(uint8_t iFlags);

    void updatePathfinding();
    void updateShadows();
    void setTemperatureDisplay(THMapTemperatureDisplay eTempDisplay);
    inline THMapTemperatureDisplay getTemperatureDisplay() const {return m_eTempDisplay;}
    void updateTemperatures(uint16_t iAirTemperature,
                            uint16_t iRadiatorTemperature);

    //! Get the map width (in tiles)
    inline int getWidth()  const {return m_iWidth;}

    //! Get the map height (in tiles)
    inline int getHeight() const {return m_iHeight;}

    //! Get the number of plots of land in this map
    inline int getParcelCount() const {return m_iParcelCount - 1;}

    inline int getPlayerCount() const {return m_iPlayerCount;}

    void setPlayerCount(int count);

    bool getPlayerCameraTile(int iPlayer, int* pX, int* pY) const;
    bool getPlayerHeliportTile(int iPlayer, int* pX, int* pY) const;
    void setPlayerCameraTile(int iPlayer, int iX, int iY);
    void setPlayerHeliportTile(int iPlayer, int iX, int iY);

    //! Get the number of tiles inside a given parcel
    int getParcelTileCount(int iParcelId) const;

    //! Change the owner of a particular parcel
    /*!
        \param iParcelId The parcel of land to change ownership of. Should be
            an integer between 1 and getParcelCount() inclusive (parcel 0 is
            the outside, and should never have its ownership changed).
        \param iOwner The number of the player who should own the parcel, or
            zero if no player should own the parcel.
    */
    void setParcelOwner(int iParcelId, int iOwner);

    //! Get the owner of a particular parcel of land
    /*!
        \param iParcelId An integer between 0 and getParcelCount() inclusive.
        \return 0 if the parcel is unowned, otherwise the number of the owning
            player.
    */
    int getParcelOwner(int iParcelId) const;

    //! Query if two parcels are directly connected
    /*!
        \param iParcel1 An integer between 0 and getParcelCount() inclusive.
        \param iParcel2 An integer between 0 and getParcelCount() inclusive.
        \return true if there is a path between the two parcels which does not
            go into any other parcels. false otherwise.
    */
    bool areParcelsAdjacent(int iParcel1, int iParcel2);

    //! Query if a given player is in a position to purchase a given parcel
    /*!
        \param iParcelId The parcel of land to query. Should be an integer
            between 1 and getParcelCount() inclusive.
        \param iPlayer The number of the player to perform the query on behalf
            of. Should be a strictly positive integer.
        \return true if the parcel has a door to the outside, or is directly
            connected to a parcel already owned by the given player. false
            otherwise.
    */
    bool isParcelPurchasable(int iParcelId, int iPlayer);

    //! Draw the map (and any attached animations)
    /*!
        Draws the world pixel rectangle (iScreenX, iScreenY, iWidth, iHeight)
        to the rectangle (iCanvasX, iCanvasY, iWidth, iHeight) on pCanvas. Note
        that world pixel co-ordinates are also known as absolute screen
        co-ordinates - they are not world (tile) co-ordinates, nor (relative)
        screen co-ordinates.
    */
    void draw(THRenderTarget* pCanvas, int iScreenX, int iScreenY, int iWidth,
              int iHeight, int iCanvasX, int iCanvasY) const;

    //! Perform a hit-test against the animations attached to the map
    /*!
        If there is an animation at world pixel co-ordinates (iTestX, iTestY),
        then it is returned. Otherwise nullptr is returned.
        To perform a hit-test using world (tile) co-ordinates, get the node
        itself and query the top 8 bits of THMapNode::iFlags, or traverse the
        node's animation lists.
    */
    THDrawable* hitTest(int iTestX, int iTestY) const;

    // When using the unchecked versions, the map co-ordinates MUST be valid.
    // When using the normal versions, nullptr is returned for invalid co-ords.
          THMapNode* getNode(int iX, int iY);
    const THMapNode* getNode(int iX, int iY) const;
    const THMapNode* getOriginalNode(int iX, int iY) const;
          THMapNode* getNodeUnchecked(int iX, int iY);
    const THMapNode* getNodeUnchecked(int iX, int iY) const;
    const THMapNode* getOriginalNodeUnchecked(int iX, int iY) const;

    uint16_t getNodeTemperature(const THMapNode* pNode) const;
    int getNodeOwner(const THMapNode* pNode) const;

    //! Convert world (tile) co-ordinates to absolute screen co-ordinates
    template <typename T>
    static inline void worldToScreen(T& x, T& y)
    {
        T x_(x);
        x = (T)32 * (x_ - y);
        y = (T)16 * (x_ + y);
    }

    //! Convert absolute screen co-ordinates to world (tile) co-ordinates
    template <typename T>
    static inline void screenToWorld(T& x, T& y)
    {
        T x_(x);
        x = y / (T)32 + x_ / (T)64;
        y = y / (T)32 - x_ / (T)64;
    }

    void persist(LuaPersistWriter *pWriter) const;
    void depersist(LuaPersistReader *pReader);

    void setOverlay(THMapOverlay *pOverlay, bool bTakeOwnership);

protected:
    THDrawable* _hitTestDrawables(THLinkList* pListStart, int iXs, int iYs,
                                  int iTestX, int iTestY) const;
    void _readTileIndex(const uint8_t* pData, int& iX, int &iY) const;
    void _writeTileIndex(uint8_t* pData, int iX, int iY) const;
    int _getParcelTileCount(int iParcelId) const;

    //! Create the adjacency matrix if it doesn't already exist
    void _makeAdjacencyMatrix();

    //! Create the purchasability matrix if it doesn't already exist
    void _makePurchaseMatrix();

    //! If it exists, update the purchasability matrix.
    void _updatePurchaseMatrix();

    THMapNode* m_pCells;
    THMapNode* m_pOriginalCells; // Cells at map load time, before any changes
    THSpriteSheet* m_pBlocks;
    THMapOverlay* m_pOverlay;
    bool m_bOwnOverlay;
    int* m_pPlotOwner; // 0 for unowned, 1 for player 1, etc.
    int m_iWidth;
    int m_iHeight;
    int m_iPlayerCount;
    int m_aiInitialCameraX[4];
    int m_aiInitialCameraY[4];
    int m_aiHeliportX[4];
    int m_aiHeliportY[4];
    int m_iParcelCount;
    int m_iCurrentTemperatureIndex;
    THMapTemperatureDisplay m_eTempDisplay;
    int* m_pParcelTileCounts;

    // 2D symmetric array giving true if there is a path between two parcels
    // which doesn't go into any other parcels.
    bool* m_pParcelAdjacencyMatrix;

    // 4 by N matrix giving true if player can purchase parcel.
    bool* m_pPurchasableMatrix;
};

enum eTHMapScanlineIteratorDirection
{
    ScanlineForward = 2,
    ScanlineBackward = 0,
};

//! Utility class for iterating over map nodes within a screen rectangle
/*!
    To easily iterate over the map nodes which might draw something within a
    certain rectangle of screen space, an instance of this class can be used.

    By default, it iterates by scanline, top-to-bottom, and then left-to-right
    within each scanline. Alternatively, by passing ScanlineBackward to the
    constructor, it will iterate bottom-to-top. Within a scanline, to visit
    nodes right-to-left, wait until isLastOnScanline() returns true, then use
    an instance of THMapScanlineIterator.
*/
class THMapNodeIterator
{
public:
    THMapNodeIterator();

    /*!
        @arg pMap The map whose nodes should be iterated
        @arg iScreenX The X co-ordinate of the top-left corner of the
            screen-space rectangle to iterate.
        @arg iScreenY The Y co-ordinate of the top-left corner of the
            screen-space rectangle to iterate.
        @arg iWidth The width of the screen-space rectangle to iterate.
        @arg iHeight The width of the screen-space rectangle to iterate.
        @arg eScanlineDirection The direction in which to iterate scanlines;
            ScanlineForward for top-to-bottom, ScanlineBackward for bottom-to-top.
    */
    THMapNodeIterator(const THMap *pMap, int iScreenX, int iScreenY,
                      int iWidth, int iHeight,
                      eTHMapScanlineIteratorDirection eScanlineDirection = ScanlineForward);

    //! Returns false iff the iterator has exhausted its nodes
    inline operator bool () const {return m_pNode != nullptr;}

    //! Advances the iterator to the next node
    inline THMapNodeIterator& operator ++ ();

    //! Accessor for the current node
    inline const THMapNode* operator -> () const {return m_pNode;}

    //! Get the X position of the node relative to the top-left corner of the screen-space rectangle
    inline int x() const {return m_iXs;}

    //! Get the Y position of the node relative to the top-left corner of the screen-space rectangle
    inline int y() const {return m_iYs;}

    inline int nodeX() const {return m_iX;}
    inline int nodeY() const {return m_iY;}

    inline const THMap *getMap() {return m_pMap;}
    inline const THMapNode *getMapNode() {return m_pNode;}
    inline int getScanlineCount() { return m_iScanlineCount;}
    inline int getNodeStep() {return (static_cast<int>(m_eDirection) - 1) * (1 - m_pMap->getWidth());}

    //! Returns true iff the next node will be on a different scanline
    /*!
        To visit a scanline in right-to-left order, or to revisit a scanline,
        wait until this method returns true, then use a THMapScanlineIterator.
    */
    inline bool isLastOnScanline() const;

protected:
    // Maximum extents of the visible parts of a node (pixel distances relative
    // to the top-most corner of an isometric cell)
    // If set too low, things will disappear when near the screen edge
    // If set too high, rendering will slow down
    static const int ms_iMarginTop = 150;
    static const int ms_iMarginLeft = 110;
    static const int ms_iMarginRight = 110;
    static const int ms_iMarginBottom = 150;

    friend class THMapScanlineIterator;

    const THMapNode* m_pNode;
    const THMap* m_pMap;
    int m_iXs;
    int m_iYs;
    const int m_iScreenX;
    const int m_iScreenY;
    const int m_iScreenWidth;
    const int m_iScreenHeight;
    int m_iBaseX;
    int m_iBaseY;
    int m_iX;
    int m_iY;
    int m_iScanlineCount;
    eTHMapScanlineIteratorDirection m_eDirection;

    void _advanceUntilVisible();
};

//! Utility class for re-iterating a scanline visited by a THMapNodeIterator
class THMapScanlineIterator
{
public:
    THMapScanlineIterator();

    /*!
        @arg itrNodes A node iterator which has reached the end of a scanline
        @arg eDirection The direction in which to iterate the scanline;
            ScanlineForward for left-to-right, ScanlineBackward for right-to-left.
        @arg iXOffset If given, values returned by x() will be offset by this.
        @arg iYOffset If given, values returned by y() will be offset by this.
    */
    THMapScanlineIterator(const THMapNodeIterator& itrNodes,
                          eTHMapScanlineIteratorDirection eDirection,
                          int iXOffset = 0, int iYOffset = 0);

    inline operator bool () const {return m_pNode != m_pNodeEnd;}
    inline THMapScanlineIterator& operator ++ ();

    inline const THMapNode* operator -> () const {return m_pNode;}
    inline int x() const {return m_iXs;}
    inline int y() const {return m_iYs;}
    inline const THMapNode* getNextNode()  {return m_pNode + m_iNodeStep;}
    inline const THMapNode* getPreviousNode() { return m_pNode - m_iNodeStep;}
    THMapScanlineIterator operator= (const THMapScanlineIterator &iterator);
    inline const THMapNode* getNode() {return m_pNode;}

protected:
    const THMapNode* m_pNode;
    const THMapNode* m_pNodeFirst;
    const THMapNode* m_pNodeEnd;
    int m_iNodeStep;
    int m_iXStep;
    int m_iXs;
    int m_iYs;
    int m_takenSteps;
};

#endif // CORSIX_TH_TH_MAP_H_<|MERGE_RESOLUTION|>--- conflicted
+++ resolved
@@ -23,11 +23,8 @@
 #ifndef CORSIX_TH_TH_MAP_H_
 #define CORSIX_TH_TH_MAP_H_
 #include "th_gfx.h"
-<<<<<<< HEAD
 #include <list>
-=======
 #include <string>
->>>>>>> 0407eaa3
 
 /*
     Object type enumeration uses same values as original TH does.
