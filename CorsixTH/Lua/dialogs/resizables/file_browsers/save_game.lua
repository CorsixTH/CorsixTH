--- conflicted
+++ resolved
@@ -65,14 +65,9 @@
 
 --! Updates the textbox to selected file
 --!param label (string) Selected file name
-function UISaveGame:updateTextbox(label)
-<<<<<<< HEAD
+function UISaveGame:setInputValue(label)
   local name = string.gsub(label, "%.sav$", "")
-=======
-  local name = string.gsub(label,"%.sav","")
->>>>>>> 27355d8a
-  self.new_savegame_textbox.text = name
-  self.new_savegame_textbox.panel:setLabel(name)
+  self.new_savegame_textbox:setText(name)
 end
 
 --! Function called when textbox is confirmed (e.g. by pressing enter)
