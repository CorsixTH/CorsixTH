--[[ Copyright (c) 2010 Peter "Corsix" Cawley

Permission is hereby granted, free of charge, to any person obtaining a copy of
this software and associated documentation files (the "Software"), to deal in
the Software without restriction, including without limitation the rights to
use, copy, modify, merge, publish, distribute, sublicense, and/or sell copies
of the Software, and to permit persons to whom the Software is furnished to do
so, subject to the following conditions:

The above copyright notice and this permission notice shall be included in all
copies or substantial portions of the Software.

THE SOFTWARE IS PROVIDED "AS IS", WITHOUT WARRANTY OF ANY KIND, EXPRESS OR
IMPLIED, INCLUDING BUT NOT LIMITED TO THE WARRANTIES OF MERCHANTABILITY,
FITNESS FOR A PARTICULAR PURPOSE AND NONINFRINGEMENT. IN NO EVENT SHALL THE
AUTHORS OR COPYRIGHT HOLDERS BE LIABLE FOR ANY CLAIM, DAMAGES OR OTHER
LIABILITY, WHETHER IN AN ACTION OF CONTRACT, TORT OR OTHERWISE, ARISING FROM,
OUT OF OR IN CONNECTION WITH THE SOFTWARE OR THE USE OR OTHER DEALINGS IN THE
SOFTWARE. --]]

--! Interface for items within a UI tree control
class "TreeNode"

---@type TreeNode
local TreeNode = _G["TreeNode"]

function TreeNode:TreeNode()
  self.is_expanded = false
  self.num_visible_descendants = 0
end

--! Get the number of childrem which the item has
function TreeNode:getChildCount()
  error("To be implemented in subclasses")
end

--! Query if the item has any children at all.
--! The simple way of doing this is checking if getChildCount() is non-zero,
-- but often this can be implemented in a more efficient manner.
function TreeNode:hasChildren()
  return self:getChildCount() ~= 0
end

--! Get a child of the item.
--!param idx (integer) An integer between 1 and getChildCount() (inclusive).
function TreeNode:getChildByIndex(idx) -- luacheck: ignore 212 keep args for child class
  error("To be implemented in subclasses")
end

--! Given a child of the item, determine which index it is
--!param child (TreeNode) A value returned from getChildByIndex()
function TreeNode:getIndexOfChild(child) -- luacheck: ignore 212 keep args for child class
  error("To be implemented in subclasses")
end

--! Get the text to be displayed for the item
function TreeNode:getLabel()
  error("To be implemented in subclasses")
end

--! Get the item's parent, if it has one
function TreeNode:getParent()
  return self.parent
end

--! Get the tree control within which the item is displayed
function TreeNode:getControl()
  return self.control or self:getParent():getControl()
end

--! Query whether the item's children are visible
function TreeNode:isExpanded()
  return self.is_expanded
end

--! Get the background colour for when the item is highlighted
function TreeNode:getHighlightColour(canvas) -- luacheck: ignore 212 keep args for child class
  return nil
end

--! Get the background colour for when the item is selected
function TreeNode:getSelectColour(canvas)
  return canvas:mapRGB(174, 166, 218)
end

--! Make the children of the item visible
function TreeNode:expand()
  if self.is_expanded then return end
  self.is_expanded = true
  self.num_visible_descendants = 0
  for i = 1, self:getChildCount() do
    self.num_visible_descendants = self.num_visible_descendants +
      1 + self:getChildByIndex(i).num_visible_descendants
  end
  local parent = self:getParent()
  while parent do
    parent.num_visible_descendants = parent.num_visible_descendants +
      self.num_visible_descendants
    parent = parent:getParent()
  end
  self:getControl():onNumVisibleNodesChange()
end

--! Make the children of the item invisible
function TreeNode:contract()
  if not self.is_expanded then return end
  self.is_expanded = false
  local parent = self:getParent()
  while parent do
    parent.num_visible_descendants = parent.num_visible_descendants -
      self.num_visible_descendants
    parent = parent:getParent()
  end
  self.num_visible_descendants = 0
  self:getControl():onNumVisibleNodesChange()
end

--! The number of visible items in the set of this item and all its descendants
function TreeNode:numVisibleDescendants()
  if self.hidden then
    return self.num_visible_descendants
  else
    return self.num_visible_descendants + 1
  end
end

--! Get the depth from the root item to this item.
--! The root item has level 0, its direct children have level 1, etc.
function TreeNode:getLevel()
  local level = self.level
  if not level then
    local parent = self:getParent()
    if parent then
      level = parent:getLevel() + 1
    else
      level = 0
    end
    self.level = level
  end
  return level
end

--! Get the previous item in the on-screen display order
function TreeNode:getPrevVisible()
  local parent = self:getParent()
  if not parent then
    return
  end
  local idx = parent:getIndexOfChild(self)
  if idx == 1 then
    return parent
  else
    local prev = parent:getChildByIndex(idx - 1)
    while prev:isExpanded() do
      if not prev:hasChildren() then
        break
      else
        prev = prev:getChildByIndex(prev:getChildCount())
      end
    end
    return prev
  end
end

--! Get the next item in the on-screen display order
function TreeNode:getNextVisible()
  if self:isExpanded() and self:hasChildren() then
    return self:getChildByIndex(1)
  end
  while true do
    local parent = self:getParent()
    if not parent then
      return
    end
    local idx = parent:getIndexOfChild(self)
    if idx == parent:getChildCount() then
      self = parent
    else
      return parent:getChildByIndex(idx + 1)
    end
  end
end

--! A tree node representing a file (or directory) in the physical file-system.
class "FileTreeNode" (TreeNode)

---@type FileTreeNode
local FileTreeNode = _G["FileTreeNode"]

local pathsep = package.config:sub(1, 1)

function FileTreeNode:FileTreeNode(path)
  self:TreeNode()
  if path:sub(-1) == pathsep and path ~= pathsep then
    path = path:sub(1, -2)
  end
  self.path = path
  self.children = {}
  self.has_looked_for_children = false
  -- Default sorting is by name
  self.sort_by = "name"
  self.order = "ascending"
end

function FileTreeNode:isDirectory()
  return lfs.attributes(self.path, "mode") == "directory"
end

---
--@param <file_name_filter> (optional) return the most recently modified child file which has this string in its name.
--@return nil if no child file is found otherwise return the FileTreedNode for mostly recently modified child file.
function FileTreeNode:getMostRecentlyModifiedChildFile(file_name_filter)
  self:checkForChildren()
  self:reSortChildren("date", "descending")
  local most_recently_mod_child_dir_file = nil
  local root_child = nil
  --A. Search for files matching the file name filter in the root directory and its child directories:
  for i = 1, self:getChildCount(), 1 do
    root_child = self:getChildByIndex(i)
    -- 1. Get the most recently modified child directory file which matches the name filter:
    if root_child:isDirectory() then
      local current_child_dir_file = root_child:getMostRecentlyModifiedChildFile(file_name_filter)
      if current_child_dir_file ~= nil then
        if most_recently_mod_child_dir_file == nil then
          most_recently_mod_child_dir_file = current_child_dir_file
        elseif current_child_dir_file:getLastModification() > most_recently_mod_child_dir_file:getLastModification() then
          most_recently_mod_child_dir_file = current_child_dir_file
        end
      end

    -- Sort always puts directories first so when this else closure is reached in this iterative for loop
    -- all the sub directories will have been checked:
    else
      -- 2. Get the most recently modified root directory file which matches the name filter:
      local matches_filter = true
      if(file_name_filter) then
        matches_filter = string.find(root_child:getLabel(), file_name_filter)
      end
      -- End this for loop to begin step B:
      if matches_filter then
        break
      end
    end
    root_child = nil
  end
  --B. Return the most recently modified file or nil if no file matching the name filter was found:
  if most_recently_mod_child_dir_file then
    if root_child then
      if root_child:getLastModification() > most_recently_mod_child_dir_file:getLastModification() then
        return root_child
      end
    end
    return most_recently_mod_child_dir_file
  elseif root_child then
    return root_child
  else
    return nil
  end
end

function FileTreeNode:childPath(item)
  if self.path:sub(-1, -1) == pathsep then
    return self.path .. item
  else
    return self.path .. pathsep .. item
  end
end

function FileTreeNode:hasChildren()
  if self.has_looked_for_children then
    return #self.children ~= 0
  elseif self.has_children == nil then
    if self:getLevel() == 0 then
      -- Assume root level things have children until we really need to check
      return true
    end
    self.has_children = false
    -- Only directories have children.
    if lfs.attributes(self.path, "mode") ~= "directory" then
      return false
    end
    local status, err, dir_obj = pcall(lfs.dir, self.path)
    if not status then
      print("Error while fetching children for " .. self.path .. ": " .. err)
    else
      for item in dir_obj.next, dir_obj do
        if self:isValidFile(item) then
          self.has_children = true
          break
        end
      end
      dir_obj:close()
    end
  end
  return self.has_children
end

--! Returns whether the given file name is valid
--  in this tree. Override for desired behaviour.
function FileTreeNode:isValidFile(name)
  return name ~= "." and name ~= ".."
end

function FileTreeNode:createNewNode(path)
  return FileTreeNode(path)
end

function FileTreeNode:expand()
  TreeNode.expand(self)
  self:reSortChildren(self.sort_by, self.order)
end

local function sort_by_key(t1, t2)
  local second_mode = lfs.attributes(t2.path, "mode") == "directory"
  if lfs.attributes(t1.path, "mode") == "directory" then
    if second_mode then
      if t1.order == "ascending" then
        return t1.sort_key < t2.sort_key
      else
        return t1.sort_key > t2.sort_key
      end
    else
      return true
    end
  else
    if second_mode then
      return false
    else
      if t1.order == "ascending" then
        return t1.sort_key < t2.sort_key
      else
        return t1.sort_key > t2.sort_key
      end
    end
  end
end

--! Sorts the node and its children either by date or by name.
--!param sort_by What to sort by. Either "name" or "date".
--!param order If the ordering should be "ascending" or "descending".
function FileTreeNode:reSortChildren(sort_by, order)
  for _, child in ipairs(self.children) do
    if sort_by == "date" then
      child.sort_key = lfs.attributes(child.path, "modification")
      child.sort_by = sort_by
      child.order = order
    elseif sort_by == "name" then
      child.sort_key = child:getLabel():lower()
      child.sort_by = sort_by
      child.order = order
    else
      -- No sorting
      return
    end
  end
  table.sort(self.children, sort_by_key)
  for i, child in ipairs(self.children) do
    self.children[child] = i
    child:reSortChildren(sort_by, order)
  end
end

function FileTreeNode:checkForChildren()
  if not self.has_looked_for_children then
    self.has_looked_for_children = true
    if self.has_children == false then
      -- Already checked and found nothing
      return
    end
    for item in lfs.dir(self.path) do
      local path = self:childPath(item)
      if self:isValidFile(item) then
        local node = self:createNewNode(path)
        node.sort_key = item:lower()
        self.children[#self.children + 1] = node
      end
    end

    for i, child in ipairs(self.children) do
      self.children[child] = i
      self.children[child.sort_key] = i
      child.parent = self
    end
  end
end

function FileTreeNode:getHighlightColour(canvas)
  local highlight_colour = self.highlight_colour
  if highlight_colour == nil then
    highlight_colour = false
    if type(self.filter_by) == "table" then
      for _, ext in ipairs(self.filter_by) do
        if string.sub(self.path:lower(), -string.len(ext)) == ext then
          self.is_valid_file = true
          highlight_colour = canvas:mapRGB(0, 255, 0)
        end
      end
    elseif self.filter_by and string.sub(self.path:lower(), -string.len(self.filter_by)) == self.filter_by then
      self.is_valid_file = true
      highlight_colour = canvas:mapRGB(0, 255, 0)
    end
    self.highlight_colour = highlight_colour
  end
  return highlight_colour or nil
end

function FileTreeNode:getChildCount()
  self:checkForChildren()
  return #self.children
end

function FileTreeNode:getChildByIndex(idx)
  self:checkForChildren()
  return self.children[idx]
end

function FileTreeNode:getIndexOfChild(child)
  return self.children[child]
end

function FileTreeNode:getLabel()
  local label = self.label
  if not label then
    local parent = self:getParent()
    if parent and parent.path then
      if parent.path:sub(-1, -1) == pathsep then
        label = self.path:sub(#parent.path + 1, -1)
      else
        label = self.path:sub(#parent.path + 2, -1)
      end
    else
      label = self.path
    end
    self.label = label
  end
  return label
end

function FileTreeNode:getLastModification()
  return lfs.attributes(self.path, "modification")
end

--! Selects an item. By default everything selected is valid. Can be overridden
-- by inheriting classes.
function FileTreeNode:select()
  self.is_valid_directory = true
end

--! A tree node which can be used as a root node to give the effect of having
-- multiple root nodes.
class "DummyRootNode" (TreeNode)

---@type DummyRootNode
local DummyRootNode = _G["DummyRootNode"]

--!param roots (array) An array of `TreeNode`s which should be displayed as
-- root nodes.
function DummyRootNode:DummyRootNode(roots)
  self:TreeNode()
  self.children = {}
  for i, child in ipairs(roots) do
    self.children[i] = child
    self.children[child] = i
    child.parent = self
  end
  self.level = -1 -- to make children level 0
  self.hidden = true
end

function DummyRootNode:getChildCount()
  return #self.children
end

function DummyRootNode:getChildByIndex(idx)
  return self.children[idx]
end

function DummyRootNode:getIndexOfChild(child)
  return self.children[child]
end

--! A control (to be placed on a window) which allows the user to navigate a
-- tree of items and select one item from it.
class "TreeControl" (Window)

---@type TreeControl
local TreeControl = _G["TreeControl"]

--!param root (TreeNode) The single root node of the tree (use a `DummyRootNode`
-- here if multiple root nodes are desired).
--!param x (integer) The X-position, in pixels, where the control should start
-- within its parent.
--!param y (integer) The Y-position, in pixels, where the control should start
-- within its parent.
--!param width (integer) The width, in pixels, of the control.
--!param height (integer) The height, in pixels, of the control.
--!param col_bg (table) The background colour of the control - this should be
-- a table with `red`, `green`, and `blue` fields, each an integer between 0
-- and 255.
--!param col_fg (table) The colour used for the scrollbar and highlighted items.
function TreeControl:TreeControl(root, x, y, width, height, col_bg, col_fg, y_offset, has_font)
  -- Setup the base window
  self:Window()
  self.x = x
  self.y = y
  self.width = width
  self.height = height
  self.y_offset = y_offset or 0

  -- Load the graphical resources
  local gfx = TheApp.gfx
  if not has_font then
    self.font = gfx:loadBuiltinFont()
  else
    self.font = TheApp.gfx:loadFont("QData", "Font01V")
  end
  self.tree_sprites = gfx:loadSpriteTable("Bitmap", "tree_ctrl", true,
    gfx:loadPalette("Bitmap", "tree_ctrl.pal"))

  -- Calculate sizes and counts
  local scrollbar_width = 20
  self.row_height = 14
  self.tree_rect = {
    x = 0,
    y = 0,
    w = width - scrollbar_width,
    h = height - height % self.row_height,
  }
  self.num_rows = (self.tree_rect.h - self.y_offset) / self.row_height
  self:addBevelPanel(0, 0, width, height, col_bg).lowered = true
  local scrollbar_base = self:addBevelPanel(width - scrollbar_width, 0,
    scrollbar_width, height, col_bg)
  scrollbar_base.lowered = true
  self.scrollbar = scrollbar_base:makeScrollbar(col_fg,
    --[[persistable:tree_ctrl_scrollbar_callback]] function()
    self:onScroll()
  end, 1, 1, self.num_rows)
  self.tree_root = root
  if root.hidden then
    self.first_visible_node = root:getChildByIndex(1)
  else
    self.first_visible_node = root
  end
  root.control = self
  self.first_visible_ordinal = 1
  root:expand()
end


function TreeControl:hitTestTree(x, y)
  local rect = self.tree_rect
  x = x - rect.x
  y = y - rect.y - self.y_offset
  if 0 <= x and 0 <= y and x < rect.w and y < rect.h then
    local n = math.floor(y / self.row_height)
    local node = self.first_visible_node
    while n ~= 0 and node do
      node = node:getNextVisible()
      n = n - 1
    end
    if n == 0 then
      if node then
        local level = node:getLevel()
        if x > level * 14 then
          if x < (level+1) * 14 then
            return node, true
          else
            return node, false
          end
        end
      end
    end
  end
end

function TreeControl:onMouseMove(x, y)
  local redraw = Window.onMouseMove(self, x, y)
  local node, expand = self:hitTestTree(x, y)
  if expand and self.highlighted_node ~= nil then
    self.highlighted_node = nil
    return redraw
  elseif not expand and node ~= self.highlighted_node then
    self.highlighted_node = node
    return redraw
  end
  return redraw
end

function TreeControl:onMouseDown(button, x, y)
  local redraw = Window.onMouseDown(self, button, x, y)
  if button ~= 4 and button ~= 5 then
    -- NB: 4 and 5 are scrollwheel
    self.mouse_down_in_self = false
    if 0 <= x and 0 <= y and x < self.width and y < self.height then
      self.mouse_down_in_self = true
      redraw = true
    end
  end
  return redraw
end

--! Function to handle (final) selection by user that needs to feed back data to
--! another dialog.
--!param callback (function) Code to execute on trigger
--!return self
function TreeControl:setSelectCallback(callback)
  self.select_callback = callback
  return self
end

<<<<<<< HEAD
--! Function for where an action in the file tree needs to feed back data to another
--! dialog. Its specific usage should be noted in the parent element
--!param callback (function) Code to execute on trigger
--!return self
function TreeControl:setValueChangeCallback(callback)
  self.val_change_callback = callback
=======
function TreeControl:setTextboxCallback(callback)
  self.textbox_callback = callback
>>>>>>> 27355d8a
  return self
end

function TreeControl:onMouseUp(button, x, y)
  local redraw = Window.onMouseUp(self, button, x, y)
  local node, expand = self:hitTestTree(x, y)
  if self.mouse_down_in_self and node then
    if expand then
      if node:hasChildren() then
        if node:isExpanded() then
          node:contract()
        else
          node:expand()
        end
        redraw = true
      end
    elseif self.selected_node == node and self.select_callback then
      self.select_callback(node)
      redraw = true
    else
      self.selected_node = node
<<<<<<< HEAD
      if self.val_change_callback then
        self.val_change_callback(node, node:getLabel())
=======
      if self.textbox_callback then
        self.textbox_callback(node, node:getLabel())
>>>>>>> 27355d8a
      end
      node:select()
      redraw = true
    end
  end
  self.mouse_down_in_self = false
  return redraw
end

function TreeControl:onMouseWheel(x, y) -- luacheck: ignore 212 keep args from parent class
  self.scrollbar:setXorY(self.scrollbar:getXorY() - y * 8)
end

function TreeControl:onNumVisibleNodesChange()
  self.scrollbar:setRange(1, self.tree_root:numVisibleDescendants(),
    self.num_rows, self.first_visible_ordinal)
end

function TreeControl:onScroll()
  if self.scrollbar.value > self.first_visible_ordinal then
    for _ = 1, self.scrollbar.value - self.first_visible_ordinal do
      self.first_visible_node = self.first_visible_node:getNextVisible()
    end
  elseif self.scrollbar.value < self.first_visible_ordinal then
    for _ = 1, self.first_visible_ordinal - self.scrollbar.value do
      self.first_visible_node = self.first_visible_node:getPrevVisible()
    end
  end
  self.first_visible_ordinal = self.scrollbar.value
end

--! Override this function if a certain row should have certain text
-- or additional flavour to it.
function TreeControl:drawExtraOnRow(canvas, node, x, y) -- luacheck: ignore 212 keep args for child class
end

function TreeControl:draw(canvas, x, y)
  Window.draw(self, canvas, x, y)
  x = x + self.x + self.tree_rect.x
  y = y + self.y + self.tree_rect.y + self.y_offset

  local node = self.first_visible_node
  local num_nodes_drawn = 0
  while node and num_nodes_drawn < self.num_rows do
    local level = node:getLevel()
    for i = 0, level - 1 do
      self.tree_sprites:draw(canvas, 1, x + i * 14, y)
    end

    if node == self.highlighted_node then
      local offset = (level + 1) * 14
      local colour = node:getHighlightColour(canvas) or self.scrollbar.slider.colour
      canvas:drawRect(colour, x + offset - 1, y, self.tree_rect.w - offset - 1, self.row_height)
    end
    if node == self.selected_node then
      local offset = (level + 1) * 14
      local colour = node:getSelectColour(canvas) or self.scrollbar.slider.colour
      canvas:drawRect(colour, x + offset - 1, y, self.tree_rect.w - offset - 1, self.row_height)
    end

    local icon
    if not node:hasChildren() then
      icon = 2
    elseif node:isExpanded() then
      icon = 4
    else
      icon = 3
    end
    self.tree_sprites:draw(canvas, icon, x + level * 14, y)
    self.font:draw(canvas, node:getLabel(), x + (level + 1) * 14, y + 2)
    self:drawExtraOnRow(canvas, node, x, y)
    y = y + self.row_height
    num_nodes_drawn = num_nodes_drawn + 1
    node = node:getNextVisible()
  end
end<|MERGE_RESOLUTION|>--- conflicted
+++ resolved
@@ -608,17 +608,12 @@
   return self
 end
 
-<<<<<<< HEAD
 --! Function for where an action in the file tree needs to feed back data to another
 --! dialog. Its specific usage should be noted in the parent element
 --!param callback (function) Code to execute on trigger
 --!return self
 function TreeControl:setValueChangeCallback(callback)
   self.val_change_callback = callback
-=======
-function TreeControl:setTextboxCallback(callback)
-  self.textbox_callback = callback
->>>>>>> 27355d8a
   return self
 end
 
@@ -626,6 +621,7 @@
   local redraw = Window.onMouseUp(self, button, x, y)
   local node, expand = self:hitTestTree(x, y)
   if self.mouse_down_in_self and node then
+    -- Expand/collapse directory
     if expand then
       if node:hasChildren() then
         if node:isExpanded() then
@@ -635,18 +631,15 @@
         end
         redraw = true
       end
+    -- Clicking on already highlighted file
     elseif self.selected_node == node and self.select_callback then
       self.select_callback(node)
       redraw = true
+    -- A new file has been selected (not highlighted)
     else
       self.selected_node = node
-<<<<<<< HEAD
       if self.val_change_callback then
         self.val_change_callback(node, node:getLabel())
-=======
-      if self.textbox_callback then
-        self.textbox_callback(node, node:getLabel())
->>>>>>> 27355d8a
       end
       node:select()
       redraw = true
