--- conflicted
+++ resolved
@@ -97,7 +97,6 @@
 --[[ The epidemic tick - currently the same rate as the hospital's tick but
 not necessary dependent on it - could potentially be reduced for performance.]]
 function Epidemic:tick()
-<<<<<<< HEAD
   self:infectOtherPatients()
   self:checkIfReadyToReveal()
   self:showAppropriateAdviceMessages()
@@ -105,23 +104,6 @@
   self:markedPatientsCallForVaccination()
   self:checkInfectedLeftHospital()
   self:checkNoInfectedPatients()
-=======
-  if not self.ready_to_reveal then
-    self:checkIfReadyToReveal()
-  end
-  if not self.result_determined then
-    self:infectOtherPatients()
-  end
-  if self.coverup_in_progress then
-    if not self.result_determined then
-      self:checkNoInfectedPlayerHasLeft()
-      self:checkNoInfectedPatients()
-      self:markedPatientsCallForVaccination()
-      self:showAppropriateAdviceMessages()
-    end
-    self:tryAnnounceInspector()
-  end
->>>>>>> a0f995f0
   self:checkPatientsForRemoval()
 end
 
@@ -258,15 +240,9 @@
 
 --[[ Check for conditions that one of the infected and not cured
 patient leaved the hospital. This discover epidemic to public instantly.
-<<<<<<< HEAD
-So cover up must end earlier than the length of the timer.]]
+So epidemic must end earlier than the length of the timer.]]
 function Epidemic:checkInfectedLeftHospital()
   if not self.coverup_in_progress or self:inspectorSpawned() then return end
-=======
-So epidemic must end earlier than the length of the timer.]]
-function Epidemic:checkNoInfectedPlayerHasLeft()
-  if self.result_determined then return end
->>>>>>> a0f995f0
 
   -- Check whether a patient has left.
   for _, infected_patient in ipairs(self.infected_patients) do
@@ -282,17 +258,10 @@
 end
 
 --[[ Check for conditions that no any uncured infected patients
-<<<<<<< HEAD
-left in hospital. If so then cover up must end earlier than the
+left in hospital. If so then epidemic must end earlier than the
 length of the timer.]]
 function Epidemic:checkNoInfectedPatients()
   if not self.coverup_in_progress or self:inspectorSpawned() then return end
-=======
-left in hospital. If so then epidemic must end earlier than the
-length of the timer.]]
-function Epidemic:checkNoInfectedPatients()
-  if self.result_determined then return end
->>>>>>> a0f995f0
 
   if self:countInfectedPatients() == 0 then
     self:finishCoverUp()
