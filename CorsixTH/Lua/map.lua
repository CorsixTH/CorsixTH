--[[ Copyright (c) 2009 Peter "Corsix" Cawley

Permission is hereby granted, free of charge, to any person obtaining a copy of
this software and associated documentation files (the "Software"), to deal in
the Software without restriction, including without limitation the rights to
use, copy, modify, merge, publish, distribute, sublicense, and/or sell copies
of the Software, and to permit persons to whom the Software is furnished to do
so, subject to the following conditions:

The above copyright notice and this permission notice shall be included in all
copies or substantial portions of the Software.

THE SOFTWARE IS PROVIDED "AS IS", WITHOUT WARRANTY OF ANY KIND, EXPRESS OR
IMPLIED, INCLUDING BUT NOT LIMITED TO THE WARRANTIES OF MERCHANTABILITY,
FITNESS FOR A PARTICULAR PURPOSE AND NONINFRINGEMENT. IN NO EVENT SHALL THE
AUTHORS OR COPYRIGHT HOLDERS BE LIABLE FOR ANY CLAIM, DAMAGES OR OTHER
LIABILITY, WHETHER IN AN ACTION OF CONTRACT, TORT OR OTHERWISE, ARISING FROM,
OUT OF OR IN CONNECTION WITH THE SOFTWARE OR THE USE OR OTHER DEALINGS IN THE
SOFTWARE. --]]

--! Lua extensions to the C++ THMap class
class "Map"

---@type Map
local Map = _G["Map"]

local pathsep = package.config:sub(1, 1)
local math_floor, tostring, table_concat
    = math.floor, tostring, table.concat
local thMap = require("TH").map

function Map:Map(app)
  self.width = false
  self.height = false
  self.th = thMap()
  self.app = app
  self.debug_text = false
  self.debug_flags = false
  self.debug_font = false
  self.debug_tick_timer = 1
  self:setTemperatureDisplayMethod(app.config.warmth_colors_display_default)

  -- Difficulty of the level (string) "easy", "full", "hard".
  -- Use map:getDifficulty() to query the value.
  self.difficulty = nil
end

local flag_cache = {}

--! Get the value of the given flag from the tile at x, y in the map.
--!param x (int) Horizontal position of the tile to query in the map.
--!param x (int) Vertical position of the tile to query in the map.
--!param flag (string) Name of the queried flag.
--!return (?) value of the queried flag.
function Map:getCellFlag(x, y, flag)
  return self.th:getCellFlags(math.floor(x), math.floor(y), flag_cache)[flag]
end

--! Get the ID of the room of the tile at x, y in the map.
--!param x (int) Horizontal position of the tile to query in the map.
--!param x (int) Vertical position of the tile to query in the map.
--!return ID of the room at the queried tile.
function Map:getRoomId(x, y)
  return self.th:getCellFlags(math.floor(x), math.floor(y)).roomId
end

function Map:setPlayerCount(count)
  self.th:setPlayerCount(count)
end

function Map:getPlayerCount(count)
  self.th:getPlayerCount(count)
end

--! Set the camera tile for the given player on the map
--!param x (int) Horizontal position of tile to set camera on
--!param y (int) Vertical position of the tile to set the camera on
--!param player (int) Player number (1-4)
function Map:setCameraTile(x, y, player)
  self.th:setCameraTile(x, y, player)
end

--! Set the heliport tile for the given player on the map
--!param x (int) Horizontal position of tile to set heliport on
--!param y (int) Vertical position of the tile to set the heliport on
--!param player (int) Player number (1-4)
function Map:setHeliportTile(x, y, player)
  self.th:setHeliportTile(x, y, player)
end

--! Set how to display the room temperature in the hospital map.
--!param method (int) Way of displaying the temperature. See also THMapTemperatureDisplay enum.
--! 1=red gradients, 2=blue/green/red colour shifts, 3=yellow/orange/red colour shifts
function Map:setTemperatureDisplayMethod(method)
  if method ~= 1 and method ~= 2 and method ~= 3 then
    method = 1
  end
  self.temperature_display_method = method
  self.app.config.warmth_colors_display_default = method
  self.th:setTemperatureDisplay(method)
end

--! Copy the temperature display method from the Lua data, if available, else use the default.
function Map:registerTemperatureDisplayMethod()
  if not self.temperature_display_method then
    self:setTemperatureDisplayMethod(self.app.config.warmth_colors_display_default)
  end
  self.th:setTemperatureDisplay(self.temperature_display_method)
end

-- Convert between world coordinates and screen coordinates
-- World coordinates are (at least for standard maps) in the range [1, 128)
-- for both x and y, with the floor of the values giving the cell index.
-- Screen coordinates are pixels relative to the map origin - NOT relative to
-- the top-left corner of the screen (use UI:WorldToScreen and UI:ScreenToWorld
-- for this).

function Map:WorldToScreen(x, y)
  if x == nil then x = 0 end
  if y == nil then y = 0 end

  -- Adjust origin from (1, 1) to (0, 0) and then linear transform by matrix:
  -- 32 -32
  -- 16  16
  return 32 * (x - y), 16 * (x + y - 2)
end

function Map:ScreenToWorld(x, y)
  -- Transform by matrix: (inverse of the WorldToScreen matrix)
  --  1/64 1/32
  -- -1/64 1/32
  -- And then adjust origin from (0, 0) to (1, 1)
  y = y / 32 + 1
  x = x / 64
  local tile_x, tile_y = y + x, y - x
  if self.width ~= nil and self.height ~= nil then
    if tile_x < 1 then tile_x = 1 end
    if tile_x > self.width then tile_x = self.width end
    if tile_y < 1 then tile_y = 1 end
    if tile_y > self.height then tile_y = self.height end
  end
  return tile_x, tile_y
end

local function bits(n)
  local vals = {}
  local m = 256
  while m >= 1 do
    if n >= m then
      vals[#vals + 1] = m
      n = n - m
    end
    m = m / 2
  end
  if vals[1] then
    return unpack(vals)
  else
    return 0
  end
end

--[[! Loads the specified level. If a string is passed it looks for the file with the same name
 in the "Levels" and/or "Campaigns" folder of CorsixTH, if it is a number it tries to load
 that level from the original game.
!param level (string or int) The name (or number) of the level to load. If this is a number the game assumes
the original game levels are considered.
!param level_name (string) The name of the actual map/area/hospital as written in the config file.
!param map_file (string) The path to the map file as supplied by the config file.
!param level_intro (string) If loading a custom level this message will be shown as soon as the level
has been loaded.
]]
function Map:load(level, difficulty, level_name, map_file, level_intro, map_editor)
  local objects
  if not difficulty then
    difficulty = "full"
  end
  -- Load CorsixTH base configuration for all levels.
  -- We want to load the file again each time.
  local function file (filename)
      local f = assert(loadfile(filename))
      return f()
    end
  local path = debug.getinfo(1, "S").source:sub(2, -12)
  local result = file(path .. "Lua" .. pathsep .. "base_config.lua")

  local base_config = result
  local _
  if type(level) == "number" then
    local errors, data
    -- Playing the original campaign.
    -- Add TH's base config if possible, otherwise our own config
    -- roughly corresponds to "full".
    errors, base_config = self:loadMapConfig(difficulty .. "00.SAM", base_config)
    -- If it couldn't be loaded the new difficulty level is full no matter what.
    if errors then
      difficulty = "full"
    end
    self.difficulty = difficulty
    self.level_number = level
    data, errors = self:getRawData(map_file)
    if data then
      _, objects = self.th:load(data)
    else
      return nil, errors
    end
    self.level_name = _S.level_names[level]:upper()
    -- Check if we're using the demo files. If we are, that special config should be loaded.
    if self.app.using_demo_files then
      -- Try to load our own configuration file for the demo.
      local p = debug.getinfo(1, "S").source:sub(2, -12) .. "Levels" .. pathsep .. "demo.level"
      errors, result = self:loadMapConfig(p, base_config, true)
      if errors then
        print("Warning: Could not find the demo configuration, try reinstalling the game")
      end
      self.level_config = result
    else
      local level_no = level
      if level_no < 10 then
        level_no = "0" .. level
      end
      -- Override with the specific configuration for this level
      _, result = self:loadMapConfig(difficulty .. level_no .. ".SAM", base_config)
      -- Finally load additional CorsixTH config per level
      local p = debug.getinfo(1, "S").source:sub(2, -12) .. "Levels" .. pathsep .. "original" .. level_no .. ".level"
      _, result = self:loadMapConfig(p, result, true)
      self.level_config = result
    end
  elseif map_editor then
    -- We're being fed data by the map editor.
    self.level_name = "MAP EDITOR"
    self.level_number = "MAP EDITOR"
    if level == "" then
      _, objects = self.th:loadBlank()
    else
      local data, errors = self:getRawData(level)
      if data then
        _, objects = self.th:load(data)
      else
        return nil, errors
      end
    end
    assert(base_config, "No base config has been loaded!")

    self.level_config = base_config
  else
    -- We're loading a custom level.
    self.level_name = level_name
    self.level_intro = level_intro
    self.level_number = level
    self.map_file = map_file
    local data, errors = self:getRawData(map_file)
    if data then
      _, objects = self.th:load(data)
    else
      return nil, errors
    end
    assert(base_config, "No base config has been loaded!")
    errors, result = self:loadMapConfig(self.app:getAbsolutePathToLevelFile(level), base_config, true)
    if errors then
      print(errors)
    end
    self.level_config = result
  end

  self.width, self.height = self.th:size()

  self.parcelTileCounts = {}
  for plot = 1, self.th:getPlotCount() do
    self.parcelTileCounts[plot] = self.th:getParcelTileCount(plot)
    if not map_editor then
      self:setPlotOwner(plot, plot <= self.th:getPlayerCount() and plot or 0)
    end
  end

  -- fix original level 6 map
  if level == 6 and not map_file and not map_editor then
    self:setCellFlags(56, 71, {hospital = true, buildable = true, buildableNorth = true, buildableSouth = true, buildableEast = true, buildableWest = true})
    self:setCellFlags(58, 72, {passable = false})
  end

  return objects
end

--! Get the difficulty of the level. Custom levels and campaign always have medium difficulty.
--!return (int) difficulty of the level, 1=easy, 2=medium, 3=hard.
function Map:getDifficulty()
  if self.difficulty == "easy" then return 1 end
  if self.difficulty == "hard" then return 3 end
  return 2
end

--[[! Sets the plot owner of the given plot number to the given new owner. Makes sure
      that any room adjacent to the new plot have walls in all directions after the purchase.
!param plot_number (int) Number of the plot to change owner of. Plot 0 is the outside and
       should never change owner.
!param new_owner (int) The player number that should own plot_number. 0 means no owner.
]]
function Map:setPlotOwner(plot_number, new_owner)
  local split_tiles = self.th:setPlotOwner(plot_number, new_owner)
  for _, coordinates in ipairs(split_tiles) do
    local x = coordinates[1]
    local y = coordinates[2]

    local _, north_wall, west_wall = self.th:getCell(x, y)
    local cell_flags = self.th:getCellFlags(x, y)
    local north_cell_flags = self.th:getCellFlags(x, y - 1)
    local west_cell_flags = self.th:getCellFlags(x - 1, y)
    local wall_dirs = {
      south = { layer = north_wall,
                block_id = 2,
                room_cell_flags = cell_flags,
                adj_cell_flags = north_cell_flags,
                tile_cat = 'inside_tiles',
                wall_dir = 'north'
              },
      north = { layer = north_wall,
                block_id = 2,
                room_cell_flags = north_cell_flags,
                adj_cell_flags = cell_flags,
                tile_cat = 'outside_tiles',
                wall_dir = 'north'
              },
      east = { layer = west_wall,
               block_id = 3,
               room_cell_flags = cell_flags,
               adj_cell_flags = west_cell_flags,
               tile_cat = 'inside_tiles',
               wall_dir = 'west'
             },
      west = { layer = west_wall,
               block_id = 3,
               room_cell_flags = west_cell_flags,
               adj_cell_flags = cell_flags,
               tile_cat = 'outside_tiles',
               wall_dir = 'west'
             },
    }
    for _, dir in pairs(wall_dirs) do
      if dir.layer == 0 and dir.room_cell_flags.roomId ~= 0 and
          dir.room_cell_flags.parcelId ~= dir.adj_cell_flags.parcelId then
        local room = self.app.world.rooms[dir.room_cell_flags.roomId]
        local wall_type = self.app.walls[room.room_info.wall_type][dir.tile_cat][dir.wall_dir]
        self.th:setCell(x, y, dir.block_id, wall_type)
      end
    end
  end
  self.th:updatePathfinding()
end

--[[! Saves the map to a .map file
!param filename (string) Name of the file to save the map in
]]
function Map:save(filename)
  self.th:save(filename)
end

--[[! Loads map configurations from files. Returns nil as first result
if no configuration could be loaded and config as second result no matter what.
!param filename (string) The absolute path to the config file to load
!param config (string) If a base config already exists and only some values should be overridden
this is the base config
!param custom If true The configuration file is searched for where filename points, otherwise
it is assumed that we're looking in the theme_hospital_install path.
]]
function Map:loadMapConfig(filename, config, custom)
  local function iterator()
    if custom then
      return io.lines(filename)
    else
      return self.app.fs:readContents("Levels", filename):gmatch"[^\r\n]+"
    end
  end
  if self.app.fs:readContents("Levels", filename) or io.open(filename) then
    for line in iterator() do
      if line:sub(1, 1) == "#" then
        local parts = {}
        local nkeys = 0
        for part in line:gmatch"%.?[-?a-zA-Z0-9%[_%]]+" do
          if part:sub(1, 1) == "." and #parts == nkeys + 1 then
            nkeys = nkeys + 1
          end
          parts[#parts + 1] = part
        end
        if nkeys == 0 then
          parts[3] = parts[2]
          parts[2] = ".Value"
          nkeys = 1
        end
        for i = 2, nkeys + 1 do
          local key = parts[1] .. parts[i]
          local t, n
          for name in key:gmatch"[^.%[%]]+" do
            name = tonumber(name) or name
            if t then
              if not t[n] then
                t[n] = {}
              end
              t = t[n]
            else
              t = config
            end
            n = name
          end
          t[n] = tonumber(parts[nkeys + i]) or parts[nkeys + i]
        end
      end
    end
    return nil, config
  else
    return "Error: Could not find the configuration file, only 'Base Config' will be loaded for this level.", config
  end
end

local temp_debug_text
local temp_debug_flags
local temp_updateDebugOverlay
local temp_thData

-- Keep debug information in temporary local vars, do not save them
function Map:prepareForSave()
  temp_debug_text = self.debug_text
  self.debug_text = false
  temp_debug_flags = self.debug_flags
  self.debug_flags = false
  temp_updateDebugOverlay = self.updateDebugOverlay
  self.updateDebugOverlay = nil
  temp_thData = self.thData
  self.thData = nil
end

-- Restore the temporarily stored debug information after saving
function Map:afterSave()
  self.debug_text = temp_debug_text
  temp_debug_text = nil
  self.debug_flags = temp_debug_flags
  temp_debug_flags = nil
  self.updateDebugOverlay = temp_updateDebugOverlay
  temp_updateDebugOverlay = nil
  self.thData = temp_thData
  temp_thData = nil
end

function Map:clearDebugText()
  self.debug_text = false
  self.debug_flags = false
  self.updateDebugOverlay = nil
end

function Map:getRawData(map_file)
  if not self.thData then
    local data, errors
    if not map_file then
      data, errors = self.app:readDataFile("Levels", "Level.L".. self.level_number)
    else
      data, errors = self.app:readDataFile("Levels", map_file)
    end
    if data then
      self.thData = data
    else
      return nil, errors
    end
  end
  return self.thData
end

function Map:updateDebugOverlayFlags()
  for x = 1, self.width do
    for y = 1, self.height do
      local xy = (y - 1) * self.width + x - 1
      self.th:getCellFlags(x, y, self.debug_flags[xy])
    end
  end
end

function Map:updateDebugOverlayHeat()
  for x = 1, self.width do
    for y = 1, self.height do
      local xy = (y - 1) * self.width + x - 1
      self.debug_text[xy] = ("%02.1f"):format(self.th:getCellTemperature(x, y) * 50)
    end
  end
end

function Map:updateDebugOverlayParcels()
  for x = 1, self.width do
    for y = 1, self.height do
      local xy = (y - 1) * self.width + x - 1
      self.debug_text[xy] = self.th:getCellFlags(x, y).parcelId
      if self.debug_text[xy] == 0 then
        self.debug_text[xy] = ''
      end
    end
  end
end

function Map:updateDebugOverlayCamera()
  for x = 1, self.width do
    for y = 1, self.height do
      local xy = (y - 1) * self.width + x - 1
      self.debug_text[xy] = ''
    end
  end
  for p = 1, self.th:getPlayerCount() do
    local x, y = self.th:getCameraTile(p)
    if x and y then
      local xy = (y - 1) * self.width + x - 1
      self.debug_text[xy] = 'C'..p
    end
  end
end

function Map:updateDebugOverlayHeliport()
  for x = 1, self.width do
    for y = 1, self.height do
      local xy = (y - 1) * self.width + x - 1
      self.debug_text[xy] = ''
    end
  end
  for p = 1, self.th:getPlayerCount() do
    local x, y = self.th:getHeliportTile(p)
    if x and y then
      local xy = (y - 1) * self.width + x - 1
      self.debug_text[xy] = 'H'..p
    end
  end
end

function Map:loadDebugText(base_offset, xy_offset, first, last, bits_)
  self.debug_text = false
  self.debug_flags = false
  self.updateDebugOverlay = nil
  if base_offset == "flags" then
    self.debug_flags = {}
    for x = 1, self.width do
      for y = 1, self.height do
        local xy = (y - 1) * self.width + x - 1
        self.debug_flags[xy] = {}
      end
    end
    self.updateDebugOverlay = self.updateDebugOverlayFlags
    self:updateDebugOverlay()
  elseif base_offset == "positions" then
    self.debug_text = {}
    for x = 1, self.width do
      for y = 1, self.height do
        local xy = (y - 1) * self.width + x - 1
        self.debug_text[xy] = x .. "," .. y
      end
    end
  elseif base_offset == "heat" then
    self.debug_text = {}
    self.updateDebugOverlay = self.updateDebugOverlayHeat
    self:updateDebugOverlay()
  elseif base_offset == "parcel" then
    self.debug_text = {}
    self.updateDebugOverlay = self.updateDebugOverlayParcels
    self:updateDebugOverlay()
  elseif base_offset == "camera" then
    self.debug_text = {}
    self.updateDebugOverlay = self.updateDebugOverlayCamera
    self:updateDebugOverlay()
  elseif base_offset == "heliport" then
    self.debug_text = {}
    self.updateDebugOverlay = self.updateDebugOverlayHeliport
    self:updateDebugOverlay()
  else
    local thData = self:getRawData()
    for x = 1, self.width do
      for y = 1, self.height do
        local xy = (y - 1) * self.width + x - 1
        local offset = base_offset + xy * xy_offset
        if bits_ then
          self:setDebugText(x, y, bits(thData:byte(offset + first, offset + last)))
        else
          self:setDebugText(x, y, thData:byte(offset + first, offset + last))
        end
      end
    end
  end
end

function Map:onTick()
  if self.debug_tick_timer == 1 then
    if self.updateDebugOverlay then
      self:updateDebugOverlay()
    end
    self.debug_tick_timer = 10
  else
    self.debug_tick_timer = self.debug_tick_timer - 1
  end
end

--! Set the sprites to be used by the map.
--!param blocks (object) Sprite sheet for the map.
function Map:setBlocks(blocks)
  self.blocks = blocks
  self.th:setSheet(blocks)
end

function Map:setCellFlags(...)
  self.th:setCellFlags(...)
end

function Map:setDebugFont(font)
  self.debug_font = font
  self.cell_outline = TheApp.gfx:loadSpriteTable("Bitmap", "aux_ui", true)
end

function Map:setDebugText(x, y, msg, ...)
  if not self.debug_text then
    self.debug_text = {}
  end
  local text
  if ... then
    text = {msg, ...}
    for i, v in ipairs(text) do
      text[i] = tostring(v)
    end
    text = table_concat(text, ",")
  else
    text = msg ~= 0 and msg or nil
  end
  self.debug_text[(y - 1) * self.width + x - 1] = text
end

--! Draws the rectangle of the map given by (sx, sy, sw, sh) at position (dx, dy) on the canvas
--!param canvas
--!param sx Horizontal start position at the screen.
--!param sy Vertical start position at the screen.
--!param sw (int) Width of the screen.
--!param sh (int) Height of the screen.
--!param dx (jnt) Horizontal destination at the canvas.
--!param dy (int) Vertical destination at the canvas.
--]]
function Map:draw(canvas, sx, sy, sw, sh, dx, dy)
  -- All the heavy work is done by C code:
  self.th:draw(canvas, sx, sy, sw, sh, dx, dy)

  -- Draw any debug overlays
  if self.debug_font and (self.debug_text or self.debug_flags) then
    local startX = 0
    local startY = math_floor((sy - 32) / 16)
    if startY < 0 then
      startY = 0
    elseif startY >= self.height then
      startX = startY - self.height + 1
      startY = self.height - 1
      if startX >= self.width then
        startX = self.width - 1
      end
    end
    local baseX = startX
    local baseY = startY
    while true do
      local x = baseX
      local y = baseY
      local screenX = 32 * (x - y) - sx
      local screenY = 16 * (x + y) - sy
      if screenY >= sh + 70 then
        break
      elseif screenY > -32 then
        repeat
          if screenX < -32 then
          elseif screenX < sw + 32 then
            local xy = y * self.width + x
            local xpos = dx + screenX - 32
            local ypos = dy + screenY
            if self.debug_flags then
              local flags = self.debug_flags[xy]
              if flags.passable then
                self.cell_outline:draw(canvas, 3, xpos, ypos)
              end
              if flags.hospital then
                self.cell_outline:draw(canvas, 8, xpos, ypos)
              end
              if flags.buildable then
                self.cell_outline:draw(canvas, 9, xpos, ypos)
              end
              if flags.travelNorth and self.debug_flags[xy - self.width].passable then
                self.cell_outline:draw(canvas, 4, xpos, ypos)
              end
              if flags.travelEast and self.debug_flags[xy + 1].passable then
                self.cell_outline:draw(canvas, 5, xpos, ypos)
              end
              if flags.travelSouth and self.debug_flags[xy + self.width].passable then
                self.cell_outline:draw(canvas, 6, xpos, ypos)
              end
              if flags.travelWest and self.debug_flags[xy - 1].passable then
                self.cell_outline:draw(canvas, 7, xpos, ypos)
              end
              if flags.thob ~= 0 then
                self.debug_font:draw(canvas, "T"..flags.thob, xpos, ypos, 64, 16)
              end
              if flags.roomId ~= 0 then
                self.debug_font:draw(canvas, "R"..flags.roomId, xpos, ypos + 16, 64, 16)
              end
            else
              local msg = self.debug_text[xy]
              if msg and msg ~= "" then
                self.cell_outline:draw(canvas, 2, xpos, ypos)
                self.debug_font:draw(canvas, msg, xpos, ypos, 64, 32)
              end
            end
          else
            break
          end
          x = x + 1
          y = y - 1
          screenX = screenX + 64
        until y < 0 or x >= self.width
      end
      if baseY == self.height - 1 then
        baseX = baseX + 1
        if baseX == self.width then
          break
        end
      else
        baseY = baseY + 1
      end
    end
  end
end

--! Get the price of a parcel
--!param parcel (int) Parcel number being queried.
--!return Price of the queried parcel.
function Map:getParcelPrice(parcel)
  local conf = self.level_config
  conf = conf and conf.gbv
  conf = conf and conf.LandCostPerTile
  return self:getParcelTileCount(parcel) * (conf or 25)
end

--! Get the number of tiles in a parcel.
--!param parcel (int) Parcel number being queried.
--!return Number of tiles in the queried parcel.
function Map:getParcelTileCount(parcel)
  return self.parcelTileCounts[parcel] or 0
end

function Map:afterLoad(old, new)
  if old < 6 then
    self.parcelTileCounts = {}
    for plot = 1,self.th:getPlotCount() do
      self.parcelTileCounts[plot] = self.th:getParcelTileCount(plot)
    end
  end
  if old < 18 then
    self.difficulty = "full"
  end
  if old < 44 then
    self.level_config.expertise[2].MaxDiagDiff = 700
    self.level_config.expertise[3].MaxDiagDiff = 250
    self.level_config.expertise[4].MaxDiagDiff = 250
    self.level_config.expertise[5].MaxDiagDiff = 250
    self.level_config.expertise[6].MaxDiagDiff = 250
    self.level_config.expertise[7].MaxDiagDiff = 250
    self.level_config.expertise[8].MaxDiagDiff = 350
    self.level_config.expertise[9].MaxDiagDiff = 250
    self.level_config.expertise[10].MaxDiagDiff = 250
    self.level_config.expertise[11].MaxDiagDiff = 700
    self.level_config.expertise[12].MaxDiagDiff = 1000
    self.level_config.expertise[13].MaxDiagDiff = 700
    self.level_config.expertise[14].MaxDiagDiff = 400
    self.level_config.expertise[15].MaxDiagDiff = 350
    self.level_config.expertise[16].MaxDiagDiff = 350
    self.level_config.expertise[17].MaxDiagDiff = 1000
    self.level_config.expertise[18].MaxDiagDiff = 350
    self.level_config.expertise[19].MaxDiagDiff = 700
    self.level_config.expertise[20].MaxDiagDiff = 700
    self.level_config.expertise[21].MaxDiagDiff = 700
    self.level_config.expertise[22].MaxDiagDiff = 350
    self.level_config.expertise[23].MaxDiagDiff = 350
    self.level_config.expertise[24].MaxDiagDiff = 700
    self.level_config.expertise[25].MaxDiagDiff = 700
    self.level_config.expertise[26].MaxDiagDiff = 700
    self.level_config.expertise[27].MaxDiagDiff = 350
    self.level_config.expertise[28].MaxDiagDiff = 700
    self.level_config.expertise[29].MaxDiagDiff = 1000
    self.level_config.expertise[30].MaxDiagDiff = 700
    self.level_config.expertise[31].MaxDiagDiff = 1000
    self.level_config.expertise[32].MaxDiagDiff = 700
    self.level_config.expertise[33].MaxDiagDiff = 1000
    self.level_config.expertise[34].MaxDiagDiff = 700
    self.level_config.expertise[35].MaxDiagDiff = 700
  end
  if old < 57 then
    local flags_to_set = {buildableNorth = true, buildableSouth = true, buildableWest = true, buildableEast = true}
    for x = 1, self.width do
      for y = 1, self.height do
        self:setCellFlags(x, y, flags_to_set)
      end
    end
  end
  if old < 120 then
    -- Issue #1105 update pathfinding (rebuild walls) potentially broken by side object placement
    self.th:updatePathfinding()
  end
  if old < 136 then
    if self.level_number == 6 then
      self:setCellFlags(56, 71, {hospital = true, buildable = true, buildableNorth = true, buildableSouth = true, buildableEast = true, buildableWest = true})
      self:setCellFlags(58, 72, {passable = false})
    end
  end
<<<<<<< HEAD
  if old < 164 then
    -- New feature, by default non-visual illnesses were always available
    -- at the start
    self.level_config.non_visuals_available = {
    [0] = {Value = 0}, -- I_UNCOMMON_COLD
    {Value = 0}, -- I_BROKEN_WIND
    {Value = 0}, -- I_SPARE_RIBS
    {Value = 0}, -- I_KIDNEY_BEANS
    {Value = 0}, -- I_BROKEN_HEART
    {Value = 0}, -- I_RUPTURED_NODULES
    {Value = 0}, -- I_MULTIPLE_TV_PERSONALITIES
    {Value = 0}, -- I_INFECTIOUS_LAUGHTER
    {Value = 0}, -- I_CORRUGATED_ANKLES
    {Value = 0}, -- I_CHRONIC_NOSEHAIR
    {Value = 0}, -- I_3RD_DEGREE_SIDEBURNS
    {Value = 0}, -- I_FAKE_BLOOD
    {Value = 0}, -- I_GASTRIC_EJECTIONS
    {Value = 0}, -- I_THE_SQUITS
    {Value = 0}, -- I_IRON_LUNGS
    {Value = 0}, -- I_SWEATY_PALMS
    {Value = 0}, -- I_HEAPED_PILES
    {Value = 0}, -- I_GUT_ROT
    {Value = 0}, -- I_GOLF_STONES
    {Value = 0}, -- I_UNEXPECTED_SWELLING
    }
=======
  if old < 161 then
    -- Permanently fix the 0.65 trophy bug (#2004)
    -- make sure we erase the hofix variable too
    self.hotfix1 = nil
    self.level_config.awards_trophies.TrophyAllCuredBonus = 20000
    self.level_config.awards_trophies.AllCuresBonus = 5000
>>>>>>> 83cb4d4d
  end
end<|MERGE_RESOLUTION|>--- conflicted
+++ resolved
@@ -802,7 +802,13 @@
       self:setCellFlags(58, 72, {passable = false})
     end
   end
-<<<<<<< HEAD
+  if old < 161 then
+    -- Permanently fix the 0.65 trophy bug (#2004)
+    -- make sure we erase the hofix variable too
+    self.hotfix1 = nil
+    self.level_config.awards_trophies.TrophyAllCuredBonus = 20000
+    self.level_config.awards_trophies.AllCuresBonus = 5000
+  end
   if old < 164 then
     -- New feature, by default non-visual illnesses were always available
     -- at the start
@@ -828,13 +834,5 @@
     {Value = 0}, -- I_GOLF_STONES
     {Value = 0}, -- I_UNEXPECTED_SWELLING
     }
-=======
-  if old < 161 then
-    -- Permanently fix the 0.65 trophy bug (#2004)
-    -- make sure we erase the hofix variable too
-    self.hotfix1 = nil
-    self.level_config.awards_trophies.TrophyAllCuredBonus = 20000
-    self.level_config.awards_trophies.AllCuresBonus = 5000
->>>>>>> 83cb4d4d
   end
 end