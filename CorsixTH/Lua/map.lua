--[[ Copyright (c) 2009 Peter "Corsix" Cawley

Permission is hereby granted, free of charge, to any person obtaining a copy of
this software and associated documentation files (the "Software"), to deal in
the Software without restriction, including without limitation the rights to
use, copy, modify, merge, publish, distribute, sublicense, and/or sell copies
of the Software, and to permit persons to whom the Software is furnished to do
so, subject to the following conditions:

The above copyright notice and this permission notice shall be included in all
copies or substantial portions of the Software.

THE SOFTWARE IS PROVIDED "AS IS", WITHOUT WARRANTY OF ANY KIND, EXPRESS OR
IMPLIED, INCLUDING BUT NOT LIMITED TO THE WARRANTIES OF MERCHANTABILITY,
FITNESS FOR A PARTICULAR PURPOSE AND NONINFRINGEMENT. IN NO EVENT SHALL THE
AUTHORS OR COPYRIGHT HOLDERS BE LIABLE FOR ANY CLAIM, DAMAGES OR OTHER
LIABILITY, WHETHER IN AN ACTION OF CONTRACT, TORT OR OTHERWISE, ARISING FROM,
OUT OF OR IN CONNECTION WITH THE SOFTWARE OR THE USE OR OTHER DEALINGS IN THE
SOFTWARE. --]]

--! Lua extensions to the C++ THMap class
class "Map"

---@type Map
local Map = _G["Map"]

local pathsep = package.config:sub(1, 1)
local math_floor, tostring, table_concat
    = math.floor, tostring, table.concat
local thMap = require"TH".map

function Map:Map(app)
  self.width = false
  self.height = false
  self.th = thMap()
  self.app = app
  self.debug_text = false
  self.debug_flags = false
  self.debug_font = false
  self.debug_tick_timer = 1
  self:setTemperatureDisplayMethod(app.config.warmth_colors_display_default)
end

local flag_cache = {}

--! Get the value of the given flag from the tile at x, y in the map.
--!param x (int) Horizontal position of the tile to query in the map.
--!param x (int) Vertical position of the tile to query in the map.
--!param flag (string) Name of the queried flag.
--!return (?) value of the queried flag.
function Map:getCellFlag(x, y, flag)
  return self.th:getCellFlags(math.floor(x), math.floor(y), flag_cache)[flag]
end

--! Get the ID of the room of the tile at x, y in the map.
--!param x (int) Horizontal position of the tile to query in the map.
--!param x (int) Vertical position of the tile to query in the map.
--!return ID of the room at the queried tile.
function Map:getRoomId(x, y)
  return self.th:getCellFlags(math.floor(x), math.floor(y)).roomId
end

function Map:setPlayerCount(count)
  self.th:setPlayerCount(count)
end

function Map:getPlayerCount(count)
  self.th:getPlayerCount(count)
end

--! Set the camera tile for the given player on the map
--!param x (int) Horizontal position of tile to set camera on
--!param y (int) Vertical position of the tile to set the camera on
--!param player (int) Player number (1-4)
function Map:setCameraTile(x, y, player)
  self.th:setCameraTile(x, y, player);
end

--! Set the heliport tile for the given player on the map
--!param x (int) Horizontal position of tile to set heliport on
--!param y (int) Vertical position of the tile to set the heliport on
--!param player (int) Player number (1-4)
function Map:setHeliportTile(x, y, player)
  self.th:setHeliportTile(x, y, player);
end

--! Set how to display the room temperature in the hospital map.
--!param method (int) Way of displaying the temperature. See also THMapTemperatureDisplay enum.
--! 1=red gradients, 2=blue/green/red colour shifts, 3=yellow/orange/red colour shifts
function Map:setTemperatureDisplayMethod(method)
  if method ~= 1 and method ~= 2 and method ~= 3 then
    method = 1
  end
  self.temperature_display_method = method
  self.app.config.warmth_colors_display_default = method
  self.th:setTemperatureDisplay(method)
end

--! Copy the temperature display method from the Lua data, if available, else use the default.
function Map:registerTemperatureDisplayMethod()
  if not self.temperature_display_method then
    self:setTemperatureDisplayMethod(self.app.config.warmth_colors_display_default)
  end
  self.th:setTemperatureDisplay(self.temperature_display_method)
end

-- Convert between world co-ordinates and screen co-ordinates
-- World co-ordinates are (at least for standard maps) in the range [1, 128)
-- for both x and y, with the floor of the values giving the cell index.
-- Screen co-ordinates are pixels relative to the map origin - NOT relative to
-- the top-left corner of the screen (use UI:WorldToScreen and UI:ScreenToWorld
-- for this).

function Map:WorldToScreen(x, y)
  if x == nil then x = 0 end
  if y == nil then y = 0 end

  -- Adjust origin from (1, 1) to (0, 0) and then linear transform by matrix:
  -- 32 -32
  -- 16  16
  return 32 * (x - y), 16 * (x + y - 2)
end

function Map:ScreenToWorld(x, y)
  -- Transform by matrix: (inverse of the WorldToScreen matrix)
  --  1/64 1/32
  -- -1/64 1/32
  -- And then adjust origin from (0, 0) to (1, 1)
  y = y / 32 + 1
  x = x / 64
  local tile_x, tile_y = y + x, y - x
  if self.width ~= nil and self.height ~= nil then
    if tile_x < 1 then tile_x = 1 end
    if tile_x > self.width then tile_x = self.width end
    if tile_y < 1 then tile_y = 1 end
    if tile_y > self.height then tile_y = self.height end
  end
  return tile_x, tile_y
end

local function bits(n)
  local vals = {}
  local m = 256
  while m >= 1 do
    if n >= m then
      vals[#vals + 1] = m
      n = n - m
    end
    m = m / 2
  end
  if vals[1] then
    return unpack(vals)
  else
    return 0
  end
end

--[[! Loads the specified level. If a string is passed it looks for the file with the same name
 in the "Levels" and/or "Campaigns" folder of CorsixTH, if it is a number it tries to load
 that level from the original game.
!param level (string or int) The name (or number) of the level to load. If this is a number the game assumes
the original game levels are considered.
!param level_name (string) The name of the actual map/area/hospital as written in the config file.
!param map_file (string) The path to the map file as supplied by the config file.
!param level_intro (string) If loading a custom level this message will be shown as soon as the level
has been loaded.
]]
<<<<<<< HEAD
function Map:load(level, difficulty, level_name, map_file, level_intro)
=======
function Map:load(level, difficulty, level_name, level_file, level_intro, map_editor)
>>>>>>> 0407eaa3
  local objects, i
  if not difficulty then
    difficulty = "full"
  end
  -- Load CorsixTH base configuration for all levels.
  -- We want to load the file again each time.
  local function file (filename)
      local f = assert(loadfile(filename))
      return f()
    end
  local path = debug.getinfo(1, "S").source:sub(2, -12)
  local result = file(path .. "Lua" .. pathsep .. "base_config.lua")

  local base_config = result
  local errors
  if type(level) == "number" then
    -- Playing the original campaign.
    -- Add TH's base config if possible, otherwise our own config
    -- roughly corresponds to "full".
    errors, base_config = self:loadMapConfig(difficulty .. "00.SAM", base_config)
    -- If it couldn't be loaded the new difficulty level is full no matter what.
    if errors then
      difficulty = "full"
    end
    self.difficulty = difficulty
    self.level_number = level
    local data
    data, errors = self:getRawData(map_file)
    if data then
      i, objects = self.th:load(data)
    else
      return nil, errors
    end
    self.level_name = _S.level_names[level]:upper()
    -- Check if we're using the demo files. If we are, that special config should be loaded.
    if self.app.using_demo_files then
      -- Try to load our own configuration file for the demo.
      local p = debug.getinfo(1, "S").source:sub(2, -12) .. "Levels" .. pathsep .. "demo.level"
      errors, result = self:loadMapConfig(p, base_config, true)
      if errors then
        print("Warning: Could not find the demo configuration, try reinstalling the game")
      end
      self.level_config = result
    else
      local level_no = level
      if level_no < 10 then
        level_no = "0" .. level
      end
      -- Override with the specific configuration for this level
      errors, result = self:loadMapConfig(difficulty .. level_no .. ".SAM", base_config)
      -- Finally load additional CorsixTH config per level
      local p = debug.getinfo(1, "S").source:sub(2, -12) .. "Levels" .. pathsep .. "original" .. level_no .. ".level"
      errors, result = self:loadMapConfig(p, result, true)
      self.level_config = result
    end
  elseif map_editor then
    -- We're being fed data by the map editor.
    self.level_name = "MAP EDITOR"
    self.level_number = "MAP EDITOR"
    if level == "" then
      i, objects = self.th:loadBlank()
    else
      local data, errors = self:getRawData(level)
      if data then
        i, objects = self.th:load(data)
      else
        return nil, errors
      end
    end
    assert(base_config, "No base config has been loaded!")

    self.level_config = base_config
  else
    -- We're loading a custom level.
    self.level_name = level_name
    self.level_intro = level_intro
    self.level_number = level
    self.map_file = map_file
    local data, errors = self:getRawData(map_file)
    if data then
      i, objects = self.th:load(data)
    else
      return nil, errors
    end
    assert(base_config, "No base config has been loaded!")
    errors, result = self:loadMapConfig(self.app:getAbsolutePathToLevelFile(level), base_config, true)
    if errors then
      print(errors)
    end
    self.level_config = result
  end

  self.width, self.height = self.th:size()

  self.parcelTileCounts = {}
  for plot = 1, self.th:getPlotCount() do
    self.parcelTileCounts[plot] = self.th:getParcelTileCount(plot)
    if plot > 1 and not map_editor then
      -- TODO: On multiplayer maps, assign plots 2-N to players 2-N
      self.th:setPlotOwner(plot, 0)
    end
  end

  return objects
end

--[[! Saves the map to a .map file
!param filename (string) Name of the file to save the map in
]]
function Map:save(filename)
  self.th:save(filename)
end

--[[! Loads map configurations from files. Returns nil as first result
if no configuration could be loaded and config as second result no matter what.
!param filename (string) The absolute path to the config file to load
!param config (string) If a base config already exists and only some values should be overridden
this is the base config
!param custom If true The configuration file is searched for where filename points, otherwise
it is assumed that we're looking in the theme_hospital_install path.
]]
function Map:loadMapConfig(filename, config, custom)
  local function iterator()
    if custom then
      return io.lines(filename)
    else
      return self.app.fs:readContents("Levels", filename):gmatch"[^\r\n]+"
    end
  end
  if self.app.fs:readContents("Levels", filename) or io.open(filename) then
    for line in iterator() do
      if line:sub(1, 1) == "#" then
        local parts = {}
        local nkeys = 0
        for part in line:gmatch"%.?[-?a-zA-Z0-9%[_%]]+" do
          if part:sub(1, 1) == "." and #parts == nkeys + 1 then
            nkeys = nkeys + 1
          end
          parts[#parts + 1] = part
        end
        if nkeys == 0 then
          parts[3] = parts[2]
          parts[2] = ".Value"
          nkeys = 1
        end
        for i = 2, nkeys + 1 do
          local key = parts[1] .. parts[i]
          local t, n
          for name in key:gmatch"[^.%[%]]+" do
            name = tonumber(name) or name
            if t then
              if not t[n] then
                t[n] = {}
              end
              t = t[n]
            else
              t = config
            end
            n = name
          end
          t[n] = tonumber(parts[nkeys + i]) or parts[nkeys + i]
        end
      end
    end
    return nil, config
  else
    return "Error: Could not find the configuration file, only 'Base Config' will be loaded for this level.", config
  end
end

local temp_debug_text
local temp_debug_flags
local temp_updateDebugOverlay
local temp_thData

-- Keep debug information in temporary local vars, do not save them
function Map:prepareForSave()
  temp_debug_text = self.debug_text
  self.debug_text = false
  temp_debug_flags = self.debug_flags
  self.debug_flags = false
  temp_updateDebugOverlay = self.updateDebugOverlay
  self.updateDebugOverlay = nil
  temp_thData = self.thData
  self.thData = nil
end

-- Restore the temporarily stored debug information after saving
function Map:afterSave()
  self.debug_text = temp_debug_text
  temp_debug_text = nil
  self.debug_flags = temp_debug_flags
  temp_debug_flags = nil
  self.updateDebugOverlay = temp_updateDebugOverlay
  temp_updateDebugOverlay = nil
  self.thData = temp_thData
  temp_thData = nil
end

function Map:clearDebugText()
  self.debug_text = false
  self.debug_flags = false
  self.updateDebugOverlay = nil
end

function Map:getRawData(map_file)
  if not self.thData then
    local data, errors
    if not map_file then
      data, errors = self.app:readDataFile("Levels", "Level.L".. self.level_number)
    else
      data, errors = self.app:readDataFile("Levels", map_file)
    end
    if data then
      self.thData = data
    else
      return nil, errors
    end
  end
  return self.thData
end

function Map:updateDebugOverlayFlags()
  for x = 1, self.width do
    for y = 1, self.height do
      local xy = (y - 1) * self.width + x - 1
      self.th:getCellFlags(x, y, self.debug_flags[xy])
    end
  end
end

function Map:updateDebugOverlayHeat()
  for x = 1, self.width do
    for y = 1, self.height do
      local xy = (y - 1) * self.width + x - 1
      self.debug_text[xy] = ("%02.1f"):format(self.th:getCellTemperature(x, y) * 50)
    end
  end
end

function Map:updateDebugOverlayParcels()
  for x = 1, self.width do
    for y = 1, self.height do
      local xy = (y - 1) * self.width + x - 1
      self.debug_text[xy] = self.th:getCellFlags(x, y).parcelId
      if self.debug_text[xy] == 0 then
        self.debug_text[xy] = ''
      end
    end
  end
end

function Map:updateDebugOverlayCamera()
  for x = 1, self.width do
    for y = 1, self.height do
      local xy = (y - 1) * self.width + x - 1
      self.debug_text[xy] = ''
    end
  end
  for p = 1, self.th:getPlayerCount() do
    local x, y = self.th:getCameraTile(p)
    if x and y then
      local xy = (y - 1) * self.width + x - 1
      self.debug_text[xy] = 'C'..p
    end
  end
end

function Map:updateDebugOverlayHeliport()
  for x = 1, self.width do
    for y = 1, self.height do
      local xy = (y - 1) * self.width + x - 1
      self.debug_text[xy] = ''
    end
  end
  for p = 1, self.th:getPlayerCount() do
    local x, y = self.th:getHeliportTile(p)
    if x and y then
      local xy = (y - 1) * self.width + x - 1
      self.debug_text[xy] = 'H'..p
    end
  end
end

function Map:loadDebugText(base_offset, xy_offset, first, last, bits_)
  self.debug_text = false
  self.debug_flags = false
  self.updateDebugOverlay = nil
  if base_offset == "flags" then
    self.debug_flags = {}
    for x = 1, self.width do
      for y = 1, self.height do
        local xy = (y - 1) * self.width + x - 1
        self.debug_flags[xy] = {}
      end
    end
    self.updateDebugOverlay = self.updateDebugOverlayFlags
    self:updateDebugOverlay()
  elseif base_offset == "positions" then
    self.debug_text = {}
    for x = 1, self.width do
      for y = 1, self.height do
        local xy = (y - 1) * self.width + x - 1
        self.debug_text[xy] = x .. "," .. y
      end
    end
  elseif base_offset == "heat" then
    self.debug_text = {}
    self.updateDebugOverlay = self.updateDebugOverlayHeat
    self:updateDebugOverlay()
  elseif base_offset == "parcel" then
    self.debug_text = {}
    self.updateDebugOverlay = self.updateDebugOverlayParcels
    self:updateDebugOverlay()
  elseif base_offset == "camera" then
    self.debug_text = {}
    self.updateDebugOverlay = self.updateDebugOverlayCamera
    self:updateDebugOverlay()
  elseif base_offset == "heliport" then
    self.debug_text = {}
    self.updateDebugOverlay = self.updateDebugOverlayHeliport
    self:updateDebugOverlay()
  else
    local thData = self:getRawData()
    for x = 1, self.width do
      for y = 1, self.height do
        local xy = (y - 1) * self.width + x - 1
        local offset = base_offset + xy * xy_offset
        if bits_ then
          self:setDebugText(x, y, bits(thData:byte(offset + first, offset + last)))
        else
          self:setDebugText(x, y, thData:byte(offset + first, offset + last))
        end
      end
    end
  end
end

function Map:onTick()
  if self.debug_tick_timer == 1 then
    if self.updateDebugOverlay then
      self:updateDebugOverlay()
    end
    self.debug_tick_timer = 10
  else
    self.debug_tick_timer = self.debug_tick_timer - 1
  end
end

--! Set the sprites to be used by the map.
--!param blocks (object) Sprite sheet for the map.
function Map:setBlocks(blocks)
  self.blocks = blocks
  self.th:setSheet(blocks)
end

function Map:setCellFlags(...)
  self.th:setCellFlags(...)
end

function Map:setDebugFont(font)
  self.debug_font = font
  self.cell_outline = TheApp.gfx:loadSpriteTable("Bitmap", "aux_ui", true)
end

function Map:setDebugText(x, y, msg, ...)
  if not self.debug_text then
    self.debug_text = {}
  end
  local text
  if ... then
    text = {msg, ...}
    for i, v in ipairs(text) do
      text[i] = tostring(v)
    end
    text = table_concat(text, ",")
  else
    text = msg ~= 0 and msg or nil
  end
  self.debug_text[(y - 1) * self.width + x - 1] = text
end

--! Draws the rectangle of the map given by (sx, sy, sw, sh) at position (dx, dy) on the canvas
--!param canvas
--!param sx Horizontal start position at the screen.
--!param sy Vertical start position at the screen.
--!param sw (int) Width of the screen.
--!param sh (int) Height of the screen.
--!param dx (jnt) Horizontal destination at the canvas.
--!param dy (int) Vertical destination at the canvas.
--]]
function Map:draw(canvas, sx, sy, sw, sh, dx, dy)
  -- All the heavy work is done by C code:
  self.th:draw(canvas, sx, sy, sw, sh, dx, dy)

  -- Draw any debug overlays
  if self.debug_font and (self.debug_text or self.debug_flags) then
    local startX = 0
    local startY = math_floor((sy - 32) / 16)
    if startY < 0 then
      startY = 0
    elseif startY >= self.height then
      startX = startY - self.height + 1
      startY = self.height - 1
      if startX >= self.width then
        startX = self.width - 1
      end
    end
    local baseX = startX
    local baseY = startY
    while true do
      local x = baseX
      local y = baseY
      local screenX = 32 * (x - y) - sx
      local screenY = 16 * (x + y) - sy
      if screenY >= sh + 70 then
        break
      elseif screenY > -32 then
        repeat
          if screenX < -32 then
          elseif screenX < sw + 32 then
            local xy = y * self.width + x
            local x = dx + screenX - 32
            local y = dy + screenY
            if self.debug_flags then
              local flags = self.debug_flags[xy]
              if flags.passable then
                self.cell_outline:draw(canvas, 3, x, y)
              end
              if flags.hospital then
                self.cell_outline:draw(canvas, 8, x, y)
              end
              if flags.buildable then
                self.cell_outline:draw(canvas, 9, x, y)
              end
              if flags.travelNorth and self.debug_flags[xy - self.width].passable then
                self.cell_outline:draw(canvas, 4, x, y)
              end
              if flags.travelEast and self.debug_flags[xy + 1].passable then
                self.cell_outline:draw(canvas, 5, x, y)
              end
              if flags.travelSouth and self.debug_flags[xy + self.width].passable then
                self.cell_outline:draw(canvas, 6, x, y)
              end
              if flags.travelWest and self.debug_flags[xy - 1].passable then
                self.cell_outline:draw(canvas, 7, x, y)
              end
              if flags.thob ~= 0 then
                self.debug_font:draw(canvas, "T"..flags.thob, x, y, 64, 16)
              end
              if flags.roomId ~= 0 then
                self.debug_font:draw(canvas, "R"..flags.roomId, x, y + 16, 64, 16)
              end
            else
              local msg = self.debug_text[xy]
              if msg and msg ~= "" then
                self.cell_outline:draw(canvas, 2, x, y)
                self.debug_font:draw(canvas, msg, x, y, 64, 32)
              end
            end
          else
            break
          end
          x = x + 1
          y = y - 1
          screenX = screenX + 64
        until y < 0 or x >= self.width
      end
      if baseY == self.height - 1 then
        baseX = baseX + 1
        if baseX == self.width then
          break
        end
      else
        baseY = baseY + 1
      end
    end
  end
end

--! Get the price of a parcel
--!param parcel (int) Parcel number being queried.
--!return Price of the queried parcel.
function Map:getParcelPrice(parcel)
  local conf = self.level_config
  conf = conf and conf.gbv
  conf = conf and conf.LandCostPerTile
  return self:getParcelTileCount(parcel) * (conf or 25)
end

--! Get the number of tiles in a parcel.
--!param parcel (int) Parcel number being queried.
--!return Number of tiles in the queried parcel.
function Map:getParcelTileCount(parcel)
  return self.parcelTileCounts[parcel] or 0
end

function Map:afterLoad(old, new)
  if old < 6 then
    self.parcelTileCounts = {}
    for plot = 1,self.th:getPlotCount() do
      self.parcelTileCounts[plot] = self.th:getParcelTileCount(plot)
    end
  end
  if old < 18 then
    self.difficulty = "full"
  end
  if old < 44 then
    self.level_config.expertise[2].MaxDiagDiff = 700
    self.level_config.expertise[3].MaxDiagDiff = 250
    self.level_config.expertise[4].MaxDiagDiff = 250
    self.level_config.expertise[5].MaxDiagDiff = 250
    self.level_config.expertise[6].MaxDiagDiff = 250
    self.level_config.expertise[7].MaxDiagDiff = 250
    self.level_config.expertise[8].MaxDiagDiff = 350
    self.level_config.expertise[9].MaxDiagDiff = 250
    self.level_config.expertise[10].MaxDiagDiff = 250
    self.level_config.expertise[11].MaxDiagDiff = 700
    self.level_config.expertise[12].MaxDiagDiff = 1000
    self.level_config.expertise[13].MaxDiagDiff = 700
    self.level_config.expertise[14].MaxDiagDiff = 400
    self.level_config.expertise[15].MaxDiagDiff = 350
    self.level_config.expertise[16].MaxDiagDiff = 350
    self.level_config.expertise[17].MaxDiagDiff = 1000
    self.level_config.expertise[18].MaxDiagDiff = 350
    self.level_config.expertise[19].MaxDiagDiff = 700
    self.level_config.expertise[20].MaxDiagDiff = 700
    self.level_config.expertise[21].MaxDiagDiff = 700
    self.level_config.expertise[22].MaxDiagDiff = 350
    self.level_config.expertise[23].MaxDiagDiff = 350
    self.level_config.expertise[24].MaxDiagDiff = 700
    self.level_config.expertise[25].MaxDiagDiff = 700
    self.level_config.expertise[26].MaxDiagDiff = 700
    self.level_config.expertise[27].MaxDiagDiff = 350
    self.level_config.expertise[28].MaxDiagDiff = 700
    self.level_config.expertise[29].MaxDiagDiff = 1000
    self.level_config.expertise[30].MaxDiagDiff = 700
    self.level_config.expertise[31].MaxDiagDiff = 1000
    self.level_config.expertise[32].MaxDiagDiff = 700
    self.level_config.expertise[33].MaxDiagDiff = 1000
    self.level_config.expertise[34].MaxDiagDiff = 700
    self.level_config.expertise[35].MaxDiagDiff = 700
  end
  if old < 57 then
    local flags_to_set = {buildableNorth = true, buildableSouth = true, buildableWest = true, buildableEast = true}
    for x = 1, self.width do
      for y = 1, self.height do
        self:setCellFlags(x, y, flags_to_set)
      end
    end
  end
end<|MERGE_RESOLUTION|>--- conflicted
+++ resolved
@@ -165,11 +165,7 @@
 !param level_intro (string) If loading a custom level this message will be shown as soon as the level
 has been loaded.
 ]]
-<<<<<<< HEAD
-function Map:load(level, difficulty, level_name, map_file, level_intro)
-=======
-function Map:load(level, difficulty, level_name, level_file, level_intro, map_editor)
->>>>>>> 0407eaa3
+function Map:load(level, difficulty, level_name, map_file, level_intro, map_editor)
   local objects, i
   if not difficulty then
     difficulty = "full"
