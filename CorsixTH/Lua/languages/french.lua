--[[ Copyright (c) 2010-2015 Nicolas "MeV" Elie

Permission is hereby granted, free of charge, to any person obtaining a copy of
this software and associated documentation files (the "Software"), to deal in
the Software without restriction, including without limitation the rights to
use, copy, modify, merge, publish, distribute, sublicense, and/or sell copies
of the Software, and to permit persons to whom the Software is furnished to do
so, subject to the following conditions:

The above copyright notice and this permission notice shall be included in all
copies or substantial portions of the Software.

THE SOFTWARE IS PROVIDED "AS IS", WITHOUT WARRANTY OF ANY KIND, EXPRESS OR
IMPLIED, INCLUDING BUT NOT LIMITED TO THE WARRANTIES OF MERCHANTABILITY,
FITNESS FOR A PARTICULAR PURPOSE AND NONINFRINGEMENT. IN NO EVENT SHALL THE
AUTHORS OR COPYRIGHT HOLDERS BE LIABLE FOR ANY CLAIM, DAMAGES OR OTHER
LIABILITY, WHETHER IN AN ACTION OF CONTRACT, TORT OR OTHERWISE, ARISING FROM,
OUT OF OR IN CONNECTION WITH THE SOFTWARE OR THE USE OR OTHER DEALINGS IN THE
SOFTWARE. --]]

Language(utf8 "Français", "French" , "fr", "fre", "fra")
Inherit("english")
Inherit("original_strings", 1)

----------------------------------------------------------- Override -----------------------------------------------------------
misc.save_failed = "ERREUR : partie non sauvegardée." -- Much more french
tooltip.policy.diag_termination = "L'auscultation d'un patient continuera jusqu'à ce que les médecins soient sûrs à hauteur du pourcentage FIN PROCEDURE ou jusqu'à ce que toutes les machines de diagnostic aient été essayées. " -- Remove a superfluous word
adviser.goals = {
  win = { -- Why are these strings uppercase?
    reputation = "Portez votre réputation à %d pour pouvoir gagner.",
    value = "Portez la valeur de votre hôpital à %d.",
  }
}
adviser.goals.lose.kill = "Tuez encore %d patients pour perdre !"

-- tooltip.staff_list.next_person, prev_person is rather next/prev page (also in german, maybe more languages?)
tooltip.staff_list.next_person = "Voir la page suivante"
tooltip.staff_list.prev_person = "Voir la page précédente"

-- Improve tooltips in staff window to mention hidden features
tooltip.staff_window.face = "Visage - cliquez pour ouvrir la fenêtre de gestion"
tooltip.staff_window.center_view = "clic gauche pour focaliser sur la personne, pour faire défiler les membres du personnel"

-- Fix Winning texts
letter = {
  [1] = { -- Level one: Fix issue 329
    [1] = "Estimable %s",
    [2] = "Splendide ! Vous avez admirablement géré cet hôpital. Nous, pontes du Ministère de la Santé, souhaitons savoir si vous aimeriez prendre en charge un plus grand projet. Nous comptons sur vous. Le salaire serait de %d$ et ça vaut la peine d'y réfléchir.",
    [3] = "Que diriez-vous de travailler à l'hôpital de %s ?",
  },
  [2] = { -- Level two: Add missing spaces before punctuation marks
    [1] = "Estimable %s",
    [2] = "Formidable ! Vous avez fait de grands progrès dans votre hôpital. Nous vous avons trouvé un autre établissement pour exercer vos talents et relever des défis. Vous pouvez refuser mais ce serait dommage. Le salaire est de %d$.",
    [3] = "Acceptez-vous le poste à l'hôpital de %s ?",
  },
  [3] = { -- Level three: Add missing spaces before punctuation marks
    [1] = "Estimable %s",
    [2] = "Vous avez parfaitement réussi dans cet hôpital. C'est la raison pour laquelle nous vous proposons une nouvelle situation. Le salaire serait de %d$ et nous pensons que vous adorerez relever ce nouveau défi.",
    [3] = "Acceptez-vous de gérer l'hôpital de %s ?",
  },
  [4] = { -- Level four: Add missing spaces before punctuation marks
    [1] = "Estimable %s",
    [2] = "Félicitations ! Le Ministère de la Santé est très impressionné par vos capacités à gérer cet hôpital. Vous êtes un exemple de réussite dans ce domaine. Vous voudrez peut-être une situation plus élevée, toutefois. Vous seriez payé %d$, et la décision vous revient.",
    [3] = "Êtes-vous prêt à accepter un poste à l'hôpital de %s ?",
  },
  [5] = { -- Level five: Add missing spaces before punctuation marks and between words
    [1] = "Estimable %s",
    [2] = "Nouvelles salutations. Nous respectons votre souhait de ne pas quitter ce charmant hôpital, mais nous vous supplions d'y réfléchir. Nous vous proposons la coquette somme de %d$ pour accepter de diriger un autre hôpital avec autant de succès.",
    [3] = "Aimeriez-vous prendre la tête de l'hôpital de %s ?",
  },
  [6] = { -- Level six: Add missing spaces before punctuation marks, fix last string which contained an anglicism
    [1] = "Estimable %s",
    [2] = "Nous savons que vous êtes heureux de vous occuper de cette délicieuse institution mais nous pensons que vous devez penser à l'avenir. Vous pourriez prétendre au salaire de %d$ si vous acceptez de changer de situation. Pensez-y.",
    [3] = "Voulez-vous un poste à l'hôpital de %s ?",
  },
  [7] = { -- Level seven: Add missing spaces before punctuation marks
    [1] = "Estimable %s",
    [2] = "Le Ministère de la Santé souhaite que vous reconsidériez votre décision de rester dans cet hôpital. Nous savons que vous avez un charmant établissement mais il est temps de relever un nouveau défi, avec un salaire attrayant de %d$.",
    [3] = "Êtes-vous prêt à travailler à l'hôpital de %s ?",
  },
  [8] = { -- Level height: Add missing spaces before punctuation marks
    [1] = "Estimable %s",
    [2] = "Vous aviez donné une réponse négative à notre dernière lettre vous proposant un grand poste dans un nouvel hôpital, avec un coquet salaire de %d$. Nous pensons que vous devez revoir votre décision car nous avons pour vous un poste idéal.",
    [3] = "Voulez-vous bien accepter un poste à l'hôpital de %s ? S'il vous plaît !",
  },
  [9] = { -- Level nine: Add missing spaces before punctuation marks, fix some sentences, add missing diacritics
    [1] = "Estimable %s",
    [2] = "Vous vous êtes montré le meilleur directeur d'hôpital jamais connu dans la longue et mouvementée histoire de la médecine. Nous sommes fiers de vous offrir le poste de Chef Suprême des Hôpitaux. Ce titre honorifique vous garantit un salaire de %d$. On fera pour vous une parade pleine de serpentins et les gens vous baiseront les pieds.",
    [3] = "Merci pour tout ce que vous avez fait. Vous avez mérité cette semi-retraite.",
  },
  [10] = { -- Level ten: Fix some sentences
    [1] = "Estimable %s",
    [2] = "Félicitations pour avoir réussi dans tous les hôpitaux que vous avez dirigés. Une telle performance fait de vous un héros. Vous recevrez une pension de %d$ plus une limousine. Tout ce que nous vous demandons, c'est d'aller de ville en ville rencontrer votre public en adoration et défendre le renom des hôpitaux.",
    [3] = "Nous sommes tous fiers de vous et notre coeur déborde de gratitude pour votre dévouement à sauver des vies.",
  },
  [11] = { -- Level eleven: No change
    [1] = "Estimable %s",
    [2] = "Votre carrière est exemplaire et vous êtes une inspiration pour nous tous. Merci d'avoir géré tous ces hôpitaux avec autant de talent. Nous souhaitons vous offrir une rente à vie de %d$ pour simplement aller de ville en ville à bord d'une voiture de prestige pour saluer la foule et donner des conférences sur votre incroyable réussite.",
    [3] = "Vous êtes un exemple pour toute personne sensée et tout le monde, sans exception, vous considère comme un modèle absolu.",
  },
  [12] = { -- Level twelve: Add missing spaces before punctuation marks
    [1] = "Estimable %s",
    [2] = "Votre carrière réussie en tant que meilleur directeur d'hôpital depuis la nuit des temps arrive à sa fin. Toutefois, vous avez eu sur le monde tranquille de la médecine une telle influence que le Ministre vous offre un salaire de %d$ uniquement pour paraître en public, faire des inaugurations, baptiser des navires et participer à des débats. Le monde entier vous acclame et c'est la meilleure des publicités pour le Ministère de la Santé !",
    [3] = "Veuillez accepter cette situation : ce n'est pas trop difficile et vous aurez, en plus, une escorte de police partout où vous irez.",
  },
}

-- The originals of some of these string lack a space before punctuation marks and or between words
misc.balance = "Ajustage :"
tooltip.pay_rise_window.decline = "Ne payez pas, licenciez !"
tooltip.watch = {
  emergency = "Urgence : temps qui reste pour soigner les patients entrés en urgence.",
  hospital_opening = "Délai : ceci est le temps qui reste avant que votre hôpital soit ouvert. Cliquez sur GO pour l'ouvrir tout de suite.",
  epidemic = "Épidémie : temps qui reste pour arrêter l'épidémie. Si ce délai expire OU si un malade contagieux quitte l'hôpital, un inspecteur sanitaire viendra... Le bouton active ou désactive la vaccination. Cliquez sur un patient pour lancer la vaccination par une infirmière.",
}
tooltip.objects = {
  chair = "Chaise : le patient s'y assied pour parler de ses symptômes.",
  sofa = "Sofa : c'est ce qui permet aux employés de se relaxer... sauf s'ils trouvent mieux...",
  bench = "Banc : pour que les patients puissent attendre confortablement.",
  video_game = "Jeu vidéo : l'équipe se relaxe en jouant à Hi-Octane.",
  lamp = "Lampe : vous avez déjà essayé de travailler dans le noir ?",
  door = "Porte : les gens aiment les ouvrir et les fermer.",
  auto_autopsy = "Autopsie : très utile pour la recherche.",
  tv = "TV : votre équipe ne doit pas manquer ses programmes favoris.",
  litter_bomb = "Bombe à détritus : pour saboter les hôpitaux concurrents.",
  inflator = "Gonfleur : pour soigner l'encéphalantiasis.",
  desk = "Bureau : essentiel pour poser un ordinateur.",
  pool_table = "Billard : pour la relaxation du personnel.",
  bed = "Lit : les cas graves ont besoin de rester couchés.",
  bookcase = "Étagère : pour les ouvrages de référence.",
  drinks_machine = "Distributeurs : contre la soif et pour ramasser des gros sous.",
  skeleton = "Squelette : utile pour l'enseignement et pour Halloween.",
  computer = "Ordinateur : une composante essentielle de la recherche.",
  bin = "Poubelle : les patients y jettent leurs détritus.",
  pharmacy_cabinet = "Pharmacie : c'est là qu'on dispense les médicaments.",
  radiator = "Radiateur : permet de garder l'hôpital au chaud.",
  atom_analyser = "Mélangeur : installé au Département Recherche, cette machine accélère tout le processus d'étude.",
  plant = "Plante : plaît aux patients et purifie l'air.",
  toilet = "Toilettes : les patients en ont, euh, besoin.",
  fire_extinguisher = "Extincteur : pour minimiser les dangers causés par des machines défectueuses.",
  lecture_chair = "Chaise : les médecins en formation s'asseyent là pour prendre des notes et s'ennuyer. Plus vous mettrez des chaises, plus vous pourrez former de médecins.",
  toilet_sink = "Lavabo : s'il n'y en a pas assez, les patients qui apprécient l'hygiène seront mécontents.",
  cabinet = "Placard : dossiers des patients, notes de recherche.",
}

room_descriptions = {
  gp = {
    [2] = "C'est une salle de diagnostic fondamentale pour votre hôpital. Elle accueille les nouveaux patients pour les ausculter. Ils sont ensuite orientés vers une autre salle, soit pour un autre diagnostic soit pour être soignés. Vous devriez construire un autre cabinet de médecine générale au cas où celui-ci serait débordé. Plus l'endroit est grand et plus vous pouvez y placer des équipements, sans compter que c'est bon pour le prestige du médecin. C'est valable pour toutes les salles, en fait.",
  },
  pharmacy = {
    [2] = "Les patients dont le mal a été diagnostiqué et dont le traitement est un médicament peuvent se rendre à la pharmacie. Comme la recherche découvre toujours de nouveaux traitements, l'activité de cette salle est en constante évolution. Vous aurez à construire une autre pharmacie plus tard.",
  },
  general_diag = {
    [3] = "La salle de diagnostic nécessite un médecin. Il faut également un agent de maintenance pour un entretien périodique. ",
  },
  fracture_clinic = {
    [2] = "Les patients dont les os étaient en morceaux se rendront dans cette salle. Le déplâtreur dégagera les membres en ne causant qu'une faible douleur.",
  },
  inflation = {
    [2] = "Les patients souffrant de l'affreuse-mais-si-drôle encéphalantiasis sont soignés à la salle de gonflage, où leur tête démesurée sera dégonflée puis regonflée à la bonne taille.",
  },
  hair_restoration = {
    [2] = "Les patients souffrant de sévère calvitie se rendront dans cette salle équipée d'un moumouteur. Un médecin utilisera la machine pour donner aux patients une nouvelle chevelure.",
  },
  electrolysis = {
    [2] = "Les patients souffrant de pilose viennent dans cette salle où une machine arrache les poils et scelle les pores selon un procédé qui n'est pas sans rappeler la cimentation.",
  },
  staff_room = {
    [2] = "Votre équipe finit par se fatiguer et a besoin de cette salle pour se remettre. Une équipe fatiguée est lente, revendicatrice et peut même envisager de démissionner. De plus, elle risque de commettre des erreurs. Il est avisé de construire une salle de repos bien aménagée et de prévoir assez de place pour plusieurs membres à la fois.",
  }
}

progress_report.too_hot = "Réglez le chauffage : on étouffe."
adviser.tutorial.build_pharmacy = "Félicitations ! Construisez maintenant une pharmacie et embauchez une infirmière."
adviser.epidemic.serious_warning = "Cette maladie contagieuse est dangereuse. Vous devez prendre des mesures d'urgence !"
adviser.staff_advice.too_many_doctors = "Il y a trop de médecins. Certains n'ont rien à faire !"
adviser.earthquake.ended = "Ouh là ! J'ai cru que c'était la fin ! C'était du %d sur l'échelle de Richter."
adviser.multiplayer.poaching = {
  not_interested = "Ha ! Ils ne veulent pas travailler pour vous, ils sont satisfaits comme ça.",
  already_poached_by_someone = "Eh non ! Quelqu'un s'intéresse déjà à cette personne.",
}
adviser.vomit_wave.ended = "Ouf ! On dirait que le virus qui provoquait des nausées est enfin enrayé. Gardez l'hôpital propre, à l'avenir."
adviser.research.new_available = "Nouveau : un(e) %s est disponible."
adviser.research.drug_improved_1 = "Le traitement contre la %s a été amélioré par votre département de recherche."
adviser.warnings = {
  money_low = "Les fonds sont en baisse !",
  no_patients_last_month = "Pas de nouveaux patients le mois dernier. Honteux !",
  machines_falling_apart = "Les machines tombent en panne. Faites-les réparer !",
  bankruptcy_imminent = "Hé ! Vous courez à la faillite. Attention !",
  too_many_plants = "Il y a bien trop de plantes. C'est la jungle, ici !",
  many_killed = "Vous avez laissé mourir %d personnes. Idiot ! Vous êtes censé les soigner.",
  falling_1 = "Hé ! Ce n'est pas drôle, regardez ou vous cliquez, quelqu'un pourrait être blessé !",
  falling_2 = "Arrêtez de faire n'importe quoi, qu'en penseriez-vous à leur place ?",
  falling_3 = "Aïe, ça doit faire mal,  qu'on appelle un médecin !",
  falling_4 = "C'est un hôpital, pas un parc d'attraction !",
  falling_5 = "Ce n'est pas un endroit pour bousculer les gens, ils sont malades vous savez ?",
  falling_6 = "Ce n'est pas un bowling, les gens malades ne devraient pas être traités comme ça !",
  handymen_tired = "Les agents de maintenance sont très fatigués. Laissez-les se reposer.", -- Add a missing letter
}
adviser.placement_info.object_cannot_place = "Hé ! Vous ne pouvez pas placer cet objet ici."
adviser.information = {
  epidemic = "Une maladie contagieuse sévit dans votre hôpital. Vous devez l'enrayer immédiatement !",
  emergency = "C'est une urgence ! Vite ! Vite ! VITE !",
  initial_general_advice = {
    first_epidemic = "Il y a une épidémie dans votre hôpital ! A vous de voir si vous étouffez l'affaire ou si vous en parlez.",
  },
  patient_leaving_too_expensive = "Un patient part sans payer la facture pour %s. Sacrée perte !",
  vip_arrived = "Attention ! %s arrive pour visiter votre hôpital ! Faites en sorte de lui faire bonne impression.",
  first_death = "Vous venez de tuer votre premier patient. Alors, heureux ?",
<<<<<<< HEAD
<<<<<<< HEAD
  promotion_to_specialist = "L'un de vos MÉDECIN est devenu un SPÉCIALISTE.", -- Fix the famous "Level 5 bug"
=======
  promotion_to_specialist = "L'un de vos INTERNES est devenu MÉDECIN.", -- Fix the famous "Level 5 bug"
>>>>>>> parent of 870d9432... Translation error #1358 - fixed mistranslation
=======
  promotion_to_specialist = "L'un de vos MÉDECIN est devenu un SPÉCIALISTE.", -- Fix the famous "Level 5 bug"
>>>>>>> 336d5264
}
buy_objects_window = {
  price = "Prix : ",
  total = "Total : ",
}
fax = {
  epidemic_result = {
    close_text = "Hourra !",
    rep_loss_fine_amount = "Les journaux vont s'en donner à cœur joie avec cette affaire. Votre réputation va en prendre un coup ! Sans oublier l'amende de %d.",
  },
  vip_visit_result = {
    telegram = "Télégramme !",
    vip_remarked_name = "Après avoir visité votre hôpital, %s a dit : ",
    remarks = {
      very_bad = {
        [1] = "Quelle déception ! On devrait fermer cet endroit.",
        [2] = "Je n'ai jamais vu ça. Quelle honte !",
        [3] = "Je suis sous le choc. Et on appelle ça un hôpital ! Il me faut un verre pour m'en remettre.",
      },
      bad = {
        [2] = "Ce que j'ai vu est révoltant. Ce n'est pas un hôpital, c'est une porcherie !",
        [3] = "J'en ai assez de devoir faire des visites officielles dans des trous puants comme celui-ci. Je démissionne !",
      },
    },
  },
  disease_discovered_patient_choice = {
    what_to_do_question = "Que voulez-vous faire du patient ?",
  },
  debug_fax = {
    close_text = "Ouais, ouais, ouais !",
  },
  diagnosis_failed = {
    what_to_do_question = "Que faire du patient ?",
    partial_diagnosis_percentage_name = "Il y a %d pour cent de chances que la maladie soit %s."
  },
}
fax.epidemic.declare_explanation_fine = "Si vous déclarez l'épidémie, vous aurez une amende de %d, un changement de réputation et tous les patients seront vaccinés automatiquement."
fax.emergency.num_disease = "Il y a %d personnes atteintes de %s qui ont besoin de soins immédiats."

dynamic_info = {
  patient = {
    actions = {
      prices_too_high = "C'est trop cher : je rentre chez moi.",
      no_diagnoses_available = "Plus de diagnostic : je rentre chez moi.",
      cured = "Guéri !",
      no_treatment_available = "Pas de traitement : je rentre chez moi.",
    },
    diagnosed = "Ausculté : %s",
  }
}

transactions = {
  cure_colon = "Guérison :",
  final_treat_colon = "Trait final :",
  treat_colon = "Trait :",
  advance_colon = "Avance :",
  insurance_colon = "Assurance :",
}
diseases = {
  third_degree_sideburns = {
    cause = "Cause : regret pathologique des années 70.",
    cure = "Traitement : un psychiatre doit faire comprendre au patient qu'il faut changer d'époque comme de chemise.",
    name = "Rétrostalgie",
    symptoms = "Symptômes : passion immodérée des pantalons à pattes d'éléphant et des paillettes.",
  },
  discrete_itching = {
    cause = "Cause : petits bestioles à dents aiguës.",
    cure = "Traitement : un sirop gluant est administré pour empêcher les démangeaisons.",
    name = "Morpionnite",
    symptoms = "Symptômes : le patient se gratte jusqu'au sang.",
  },
  the_squits = {
    cause = "Cause : avoir mangé de la pizza ramassée derrière la cuisinière.",
    cure = "Traitement : un mélange gluant de diverses substances synthétiques est administré au patient pour solidifier son, euh, contenu.",
    name = "Courante",
    symptoms = "Symptômes : hum. Vous voyez le genre.",
  },
  spare_ribs = {
    cause = "Cause : trop de temps passé sur un sol froid.",
    cure = "Traitement : deux chirurgiens retirent les côtes flottantes et les donnent au patient dans un sac à emporter.",
    name = "Excès costal",
    symptoms = "Symptômes : déplaisante sensation de flottement.",
  },
  diag_blood_machine = {
    name = "Diag Sanguimachine",
  },
  king_complex = {
    cause = "Cause : l'esprit du King s'est emparé de celui du patient et l'a envahi.",
    cure = "Traitement : un psychiatre explique au patient à quel point tout ceci est ridicule.",
    name = "Syndrome du King",
    symptoms = "Symptômes : passion pour les chaussures en daim bleu et pour les cheeseburgers.",
  },
  diag_x_ray = {
    name = "Diag Rayons X",
  },
  pregnancy = {
    cause = "Cause : pannes de courant en zones urbaines.",
    cure = "Traitement : le bébé est prélevé en salle d'opération puis soigneusement nettoyé pour faire son entrée dans le monde.",
    name = "Grossesse",
    symptoms = "Symptômes : gloutonnerie avec hypertrophie du ventre.",
  },
  fake_blood = {
    cause = "Cause : avoir été victime d'une très mauvaise plaisanterie.",
    cure = "Traitement : seule une cure psychiatrique peut calmer le patient.",
    name = "Sang factice",
    symptoms = "Symptômes : le patient voit son sang s'évaporer.",
  },
  diag_psych = {
    name = "Diag Psychiatre",
  },
  invisibility = {
    cause = "Cause : morsure par une fourmi radioactive (et invisible).",
    cure = "Traitement : il suffit de faire boire au patient un liquide coloré dispensé à la pharmacie pour le rendre pleinement observable.",
    name = "Invisibilité",
    symptoms = "Symptômes : le patient ne souffre pas mais a une forte propension à utiliser son état pour faire des farces à son entourage.",
  },
  golf_stones = {
    cause = "Cause : exposition au gaz empoisonné contenu dans les balles de golf.",
    cure = "Traitement : résection des surplus par une équipe de deux chirurgiens.",
    name = "Pierres de golf",
    symptoms = "Symptômes : formation nodules excédentaires.",
  },
  diag_general_diag = {
    name = "Diag Généraliste",
  },
  infectious_laughter = {
    cause = "Cause : exposition à un comique de situation.",
    cure = "Traitement : un psychiatre doit faire comprendre au patient à quel point son état est sérieux.",
    name = "Fou rire",
    symptoms = "Symptômes : gloussement irrépressible et répétition compulsive d'accroches même pas drôles.",
  },
  general_practice = {
    name = "Généraliste",
  },
  baldness = {
    cause = "Cause : avoir raconté trop de mensonges pour se rendre intéressant.",
    cure = "Traitement : pose très douloureuse de cheveux à l'aide d'un moumouteur.",
    name = "Calvitie",
    symptoms = "Symptômes : tête en boule de billard et gros complexe.",
  },
  heaped_piles = {
    cause = "Cause : s'être assis sur un jet de jacuzzi.",
    cure = "Traitement : une potion agréable bien que puissamment acide dissout les rectoïdes de l'intérieur.",
    name = "Rectoïdes",
    symptoms = "Symptômes : le patient a l'impression de s'asseoir sur un sac de billes.",
  },
  unexpected_swelling = {
    cause = "Cause : n'importe quoi d'inattendu.",
    cure = "Traitement : le dégonflement est obtenu par une délicate opération pratiquée par deux chirurgiens.",
    name = "Bouffissure",
    symptoms = "Symptômes : bouffissure généralisée.",
  },
  jellyitis = {
    cause = "Cause : abus de produits riches en gélifiant et trop d'exercice.",
    cure = "Traitement : le patient est immergé dans un dégélifiant.",
    name = "Gélatine",
    symptoms = "Symptômes : grande mollesse et tendance à l'écroulement.",
  },
  hairyitis = {
    cause = "Cause : exposition prolongée au clair de lune.",
    cure = "Traitement : on fait disparaître les poils avec un électrolyseur et les pores sont scellés.",
    name = "Pilose",
    symptoms = "Symptômes : le patient développe un odorat accru.",
  },
  alien_dna = {
    cause = "Cause : agrippeurs faciaux munis de sang extraterrestre intelligent.",
    cure = "Traitement : l'ADN est retiré par un correcteur pour être nettoyé puis restitué rapidement.",
    name = "ADN Alien",
    symptoms = "Symptômes : le patient se métamorphose progressivement en sale machin d'outre-espace et veut tout détruire.",
  },
  bloaty_head = {
    cause = "Cause : avoir reniflé du fromage et bu de l'eau de pluie.",
    cure = "Traitement : la tête est éclatée puis regonflée à la bonne dimension à l'aide d'une astucieuse machine.",
    name = "Encéphalantiasis",
    symptoms = "Symptômes : affreux maux de tête.",
  },
  gastric_ejections = {
    cause = "Cause : nourriture mexicaine ou indienne très épicée.",
    cure = "Traitement : administration par voie orale d'une solution spéciale pour endiguer les rejets.",
    name = "Éjections gastriques",
    symptoms = "Symptômes : le patient rejette par accès des bribes de nourriture mal digérée.",
  },
  uncommon_cold = {
    cause = "Cause : divers trucmuches volant dans l'air",
    cure = "Traitement : absorption d'une grande rasade d'un sirop spécial élaboré à la pharmacie.",
    name = "Catarhume",
    symptoms = "Symptômes : nez qui coule, éternuements, poumons décolorés.",
  },
  corrugated_ankles = {
    cause = "Cause : avoir roulé trop vite sur des ralentisseurs.",
    cure = "Traitement : le patient doit absorber un mélange d'herbes et d'épices légèrement toxique dont l'effet redressera illico les chevilles.",
    name = "Chevilles ondulées",
    symptoms = "Symptômes : les chaussures ne s'ajustent plus.",
  },
  sleeping_illness = {
    cause = "Cause : hypertrophie de la glande palatale de Morphée.",
    cure = "Traitement : une infirmière administre une forte dose d'un puissant stimulant.",
    name = "Roupillance",
    symptoms = "Symptômes : tendance irrépressible à tomber de sommeil.",
  },
  sweaty_palms = {
    cause = "Cause : terreur des entretiens d'embauche.",
    cure = "Traitement : un psychiatre détend le patient en lui racontant celle du fou qui repeint son plafond.",
    name = "Mains moites",
    symptoms = "Symptômes : serrer la main du patient revient à presser une éponge détrempée.",
  },
  serious_radiation = {
    cause = "Cause : avoir pris du plutonium pour des bonbons.",
    cure = "Traitement : le patient est passé à la douche de décontamination et consciencieusement récuré.",
    name = "Radionite",
    symptoms = "Symptômes : le patient ne se sent vraiment, vraiment pas bien.",
  },
  diag_cardiogram = {
    name = "Diag Cardio",
  },
  diag_scanner = {
    name = "Diag Scanner",
  },
  gut_rot = {
    cause = "Cause : la Bonne Vieille Bibine de la Mère Sam.",
    cure = "Traitement : une infirmière doit administrer diverses substances chimiques pour tenter de colmater le tout.",
    name = "Tripurulente",
    symptoms = "Symptômes : aucun microbe mais plus de paroi intestinale non plus.",
  },
  iron_lungs = {
    cause = "Cause : pollution atmosphérique combinée aux remugles de kébab.",
    cure = "Traitement : deux chirurgiens enlèvent le blindage en salle d'opération.",
    name = "Poumons de fer",
    symptoms = "Symptômes : envie de respirer du feu et de hurler sous l'eau.",
  },
  broken_wind = {
    cause = "Cause : utilisation d'un appareil de musculation juste après un repas.",
    cure = "Traitement : une mixture d'eau lourde est administrée à la pharmacie.",
    name = "Pétomanie",
    symptoms = "Symptômes : pollution de l'air des personnes situées derrière le patient.",
  },
  kidney_beans = {
    cause = "Cause : avoir croqué les glaçons de son cocktail.",
    cure = "Traitement : deux chirurgiens extraient les cristaux sans endommager le rein.",
    name = "Cristaux rénaux",
    symptoms = "Symptômes : douleur et fréquentes visites aux toilettes.",
  },
  transparency = {
    cause = "Cause : avoir léché le yaourt adhérent au couvercle à l'ouverture d'un pot.",
    cure = "Traitement : administration d'une potion fraîche et colorée préparée à la pharmacie.",
    name = "Transparence",
    symptoms = "Symptômes : la chair est horrible et transparente.",
  },
  broken_heart = {
    cause = "Cause : avoir croisé quelqu'un de plus riche, plus jeune et plus beau.",
    cure = "Traitement : deux chirurgiens ouvrent la poitrine et réparent doucement le coeur en retenant leur souffle.",
    name = "Coeur brisé",
    symptoms = "Symptômes : pleurnicheries et crampes causées par des heures à regarder de vieilles photos de vacances.",
  },
  slack_tongue = {
    cause = "Cause : trop de discussion à propos des romans-feuilletons.",
    cure = "Traitement : la langue est placée dans un taille-langue puis elle est coupée rapidement, efficacement et douloureusement.",
    name = "Hyperlangue",
    symptoms = "Symptômes : la langue s'étire jusqu'à cinq fois sa longueur normale.",
  },
  tv_personalities = {
    cause = "Cause : avoir abusé des programmes télévisés.",
    cure = "Traitement : un psychiatre doit convaincre le patient d'échanger sa télévision contre une radio.",
    name = "Téléincarnation",
    symptoms = "Symptômes : le patient a l'illusion d'être capable de présenter une émission de cuisine.",
  },
  ruptured_nodules = {
    cause = "Cause : saut à l'élastique par temps froid.",
    cure = "Traitement : deux chirurgiens doivent réajuster les parties concernées d'une main sûre.",
    name = "Casse-boules",
    symptoms = "Symptômes : impossibilité de s'asseoir confortablement.",
  },
  fractured_bones = {
    cause = "Cause : chute spectaculaire sur du béton.",
    cure = "Traitement : un plâtre est posé puis ôté à l'aide d'un équipement au laser.",
    name = "Fractures",
    symptoms = "Symptômes : affreux craquement et incapacité à utiliser les membres touchés.",
  },
  chronic_nosehair = {
    cause = "Cause : avoir reniflé avec dédain à la vue de plus malheureux que soi.",
    cure = "Traitement : une épouvantable potion dépilatoire est administrée par une infirmière à la pharmacie.",
    name = "Poilonisme",
    symptoms = "Symptômes : poils au nez si drus qu'un oiseau pourrait y nicher.",
  },
}

confirmation = {
  quit = "Vous avez choisi Quitter. Voulez-vous vraiment quitter le jeu ?",
  return_to_blueprint = "Êtes-vous sûr de vouloir revenir au mode Tracé ?",
  restart_level = "Êtes-vous sûr de vouloir relancer ce niveau ?",
  overwrite_save = "Il y a déjà une partie sauvegardée ici. Êtes-vous sûr de vouloir l'écraser ?",
  delete_room = "Voulez-vous vraiment détruire cette salle ?",
  sack_staff = "Êtes-vous sûr de vouloir licencier ?",
  replace_machine = "Voulez-vous vraiment remplacer cette machine ?",
}

-- The originals of these strings contain one space too much
trophy_room.sold_drinks.trophies[2] = "Vous recevez le prix Bubulles du Syndicat des Vendeurs de Limonade pour récompenser la quantité de sodas vendus dans votre hôpital au cours de l'année écoulée. "

tooltip.status.percentage_cured = "Vous devez soigner %d%% des visiteurs de l'hôpital. Actuellement, vous en avez soigné %d%%"
tooltip.status.num_cured = "L'objectif est de soigner %d personnes. Pour le moment, vous en avez soigné %d"
dynamic_info.staff.actions.going_to_repair = "Pour réparer %s"
adviser.staff_place_advice.only_doctors_in_room = "Seuls les médecins peuvent travailler en %s"
adviser.staff_place_advice.nurses_cannot_work_in_room = "Les infirmières ne peuvent travailler en %s"
pay_rise.definite_quit = "Rien ne me fera rester ici. J'en ai assez."
place_objects_window.confirm_or_buy_objects = "Vous pouvez valider ainsi ou bien soit acheter soit déplacer des objets."

----------------------------------------------------------- New strings -----------------------------------------------------------

date_format = {
  daymonth = "%1% %2:months%",
}

-- Objects
object.litter = "Déchet"
tooltip.objects.litter = "Déchet : laissé sur le sol par un patient car il n'a pas trouvé de poubelle où le jeter."

tooltip.fax.close = "Fermer cette fenêtre sans supprimer le message"
tooltip.message.button = "clic gauche pour ouvrir le message"
tooltip.message.button_dismiss = "clic gauche pour ouvrir le message, clic droit pour le rejeter"
tooltip.casebook.cure_requirement.hire_staff = "Vous devez embaucher du personnel pour gérer ce traitement"
tooltip.casebook.cure_type.unknown = "Vous ne savez pas encore comment traiter cette maladie"
tooltip.research_policy.no_research = "Aucune recherche n'est actuellement effectuée dans cette catégorie"
tooltip.research_policy.research_progress = "Progrès vers la prochaine découverte dans cette catégorie : %1%/%2%"

menu_file = {
  load =    " (SHIFT+L) CHARGER   ",
  save =    " (SHIFT+S) ENREGISTRER   ",
  restart = " (SHIFT+R) RELANCER",
  quit =    " (SHIFT+Q) QUITTER   ",
}

-- Options menu
menu_options = {
  lock_windows = "  FIGER LES FENETRES  ",
  edge_scrolling = "  DEFILEMENT PAR BORD  ",
  adviser_disabled = "  ASSISTANT  ",
  warmth_colors = "  COULEURS CHAUDES  ",
  wage_increase = " AUGMENTATION DE SALAIRE ",
  twentyfour_hour_clock = " HORLOGE 24 HEURES ",
}

menu_options_game_speed = {
  pause               = "  (P) PAUSE  ",
  slowest             = "  (1) AU PLUS LENT  ",
  slower              = "  (2) PLUS LENT  ",
  normal              = "  (3) NORMAL  ",
  max_speed           = "  (4) VITESSE MAXI  ",
  and_then_some_more  = "  (5) ET ENCORE PLUS  ",
}

menu_options_warmth_colors = {
  choice_1 = "  ROUGE  ",
  choice_2 = "  BLEU VERT ROUGE  ",
  choice_3 = "  JAUNE ORANGE ROUGE  ",
}

menu_options_wage_increase = {
  grant = " ACCORDER ",
  deny = " REFUSER ",
}

-- Charts Menu ' Temporary; must see in-game for correct translation
menu_charts = {
  bank_manager  = "  (F1) GESTION BANCAIRE  ",
  statement     = "  (F2) DECLARATION  ",
  staff_listing = "  (F3) LISTE DU PERSONNEL  ",
  town_map      = "  (F4) CARTE DE LA VILLE  ",
  casebook      = "  (F5) MALLETTE  ",
  research      = "  (F6) RECHERCHE  ",
  status        = "  (F7) STATUTS  ",
  graphs        = "  (F8) GRAPHIQUES  ",
  policy        = "  (F9) POLITIQUE ",
}

-- Debug menu
menu_debug = {
  jump_to_level               = "  ALLER AU NIVEAU  ",
  connect_debugger            = " (CTRL + C) CONNECTER AU SERVEUR DE DÉBOGUAGE ",
  transparent_walls           = "  (X) MURS TRANSPARENTS  ",
  limit_camera                = "  LIMITER LA CAMERA  ",
  disable_salary_raise        = "  DÉSACTIVER LES AUGMENTATIONS DE SALAIRE  ",
  make_debug_fax              = "  CRÉER UN FAX DE TEST  ",
  make_debug_patient          = "  CRÉER UN PATIENT DE TEST  ",
  cheats                      = "  (F11) TRICHES  ",
  lua_console                 = "  (F12) CONSOLE LUA  ",
  debug_script                = "  (MAJ + DS) ACTIVER LE DÉBOGUAGE PAR SCRIPT ",
  calls_dispatcher            = "  RÉPARTITION DES TÂCHES  ",
  dump_strings                = "  EXTRAIRE LES TEXTES  ",
  dump_gamelog                = "  (CTRL+D) EXTRAIRE LE JOURNAL DE JEU  ",
  map_overlay                 = "  INCRUSTATIONS DE CARTE  ",
  sprite_viewer               = "  VISIONNEUSE DE SPRITES  ",
}

menu_debug_overlay = {
  none                        = "  AUCUN  ",
  flags                       = "  DRAPEAUX  ",
  positions                   = "  POSITIONS  ",
  heat                        = "  TEMPÉRATURE  ",
  byte_0_1                    = "  OCTETS 0 & 1  ",
  byte_floor                  = "  OCTET SOL  ",
  byte_n_wall                 = "  OCTET MUR N  ",
  byte_w_wall                 = "  OCTET MUR O  ",
  byte_5                      = "  OCTET 5  ",
  byte_6                      = "  OCTET 6  ",
  byte_7                      = "  OCTET 7  ",
  parcel                      = "  PARCELLE  ",
}

menu_player_count = {
	players_1 = "  1 JOUEUR  ",
	players_2 = "  2 JOUEURS  ",
	players_3 = "  3 JOUEURS  ",
	players_4 = "  4 JOUEURS  ",
}

-- Adviser
adviser = {
  room_forbidden_non_reachable_parts = "Placer la pièce à cet endroit rendrait inaccessibles certaines parties de l'hôpital",

  warnings = {
    no_desk = "Vous devriez construire un bureau de réception et engager une réceptionniste un de ces jours !",
    no_desk_1 = "Si vous voulez que des patients viennent dans votre hôpital, vous devez embaucher une réceptionniste et lui construire un bureau pour travailler !",
    no_desk_2 = "Bien joué, ça doit être un record : presque un an et pas de patient ! Si vous voulez continuer comme directeur de cet hôpital, vous devez embaucher une réceptionniste et lui construire un bureau pour travailler !",
    no_desk_3 = "C'est tout simplement génial, presque un an et vous n'avez pas embauché de réceptionniste ! Comment espérez obtenir le moindre patient ? Arrangez-ça et arrêtez de perdre votre temps !",
    no_desk_4 = "Une réceptionniste aura besoin d'un bureau pour accueillir des patients",
    no_desk_5 = "Il était temps, maintenant les patients devraient commencer à arriver bientôt !",
    no_desk_6 = "Vous avez une réceptionniste, peut-être il est temps de construire un bureau où elle peut travailler ?",
    no_desk_7 = "Maintenant, que vous avez une réception, que diriez-vous d'embaucher une réceptionniste également ? Vous n'aurez pas de patients avant de l'avoir fait !",
    cannot_afford = "Vous n'avez pas assez d'argent à la banque pour embaucher cette personne !",-- I can't see anything like this in the original strings
    cannot_afford_2 = "Vous n'avez pas assez d'argent à la banque pour effectuer l'achat !",
    research_screen_open_1 = "Vous devez construire une salle de recherche avant de pouvoir accéder à l'écran des recherches.",
    research_screen_open_2 = "La recherche est désactivée pour le niveau en cours.",
    researcher_needs_desk_1 = "Chaque chercheur a besoin d'un bureau pour travailler.",
    researcher_needs_desk_2 = "Vos chercheurs sont heureux d'obtenir une pause bien méritée. Si vous voulez que plusieurs chercheurs puissent travailler en même temps.",
    researcher_needs_desk_3 = "Un chercheur a toujours besoin d'un bureau.",
    nurse_needs_desk_1 = "Chaque infirmière a besoin de son propre bureau.",
    nurse_needs_desk_2 = "Votre infirmière est heureuse d'avoir une pause. Si vous comptez y faire travailler plusieurs personnes en même temps, vous devez leur construire un bureau à chacune.",
    low_prices = "Vous facturez trop peu pour %s. Ça va amener des gens dans votre hôpital, mais vous ne ferez pas beaucoup de profit sur chacun d'eux.",
    high_prices = "Votre tarif pour %s est trop élevé. Ça va générer plus de profit sur le court-terme, mais à la longue les gens vont fuir.",
    fair_prices = "Le prix pour %s semble juste et équilibré.",
    patient_not_paying = "Un patient est parti sans payer pour %s parce que c'est trop cher !",
  },
  cheats = {
    th_cheat = "Félicitations, vous avez débloqué les triches !",
    roujin_on_cheat = "Défi de Roujin activé ! Bonne chance...",
    roujin_off_cheat = "Défi de Roujin désactivé.",
  },
}

-- Dynamic information
dynamic_info.patient.actions.no_gp_available = "Attente d'un cabinet de médecine générale"
dynamic_info.staff.actions.heading_for = "Va vers %s"
dynamic_info.staff.actions.fired = "Renvoyé"
dynamic_info.patient.actions.epidemic_vaccinated = "Je ne suis plus contagieux"

-- Progress report
progress_report.free_build = "CONSTRUCTION LIBRE"

-- Fax messages
fax = {
  choices = {
    return_to_main_menu = "Retourner au menu principal",
    accept_new_level = "Aller au niveau suivant",
    decline_new_level = "Continuer la partie encore un peu",
  },
  emergency = {
    num_disease_singular = "Il y a 1 personne atteinte de %s qui a besoin de soins immédiats.",
    free_build = "Si vous réussissez votre réputation augmentera mais si vous échouez votre réputation sera sérieusement entachée.",
  },
  vip_visit_result = {
    remarks = {
        free_build = {
        "C'est vraiment un bel hôpital que vous avez là ! Pas trop difficile d'y arriver sans limite d'argent, hein ?",
        "Je ne suis pas économiste, mais je pense que je pourrais faire tourner cet hôpital aussi si vous voyez ce que je veux dire...",
        "Un hôpital très bien tenu. Cependant, attention à la récession ! Ah oui... vous n'avez pas à vous soucier de cela.",
      },
    },
  },
}

-- Winning texts
letter = {
  dear_player = "Cher %s",
  custom_level_completed = "Félicitations ! Vous avez réussi tous les objectifs de ce niveau personnalisé !",
  return_to_main_menu = "Voulez-vous retourner au menu principal ou continuer la partie ?",
  campaign_completed = "Incroyable ! Vous avez réussi à terminer tous les niveaux. Vous pouvez maintenant vous détendre et profiter de remplir des forums sur Internet de vos réalisations. Bonne chance !",
  campaign_level_missing = "Désolé, mais le prochain niveau de cette campagne semble manquer. (Nom: %s)",
  campaign_level_completed = "Bon travail ! Vous avez battu le niveau. Mais ce n'est pas fini !\n Aimeriez-vous un poste à l'hôpital %s ?",
}

-- Installation
install = {
  title = "----------------------------- Installation de CorsixTH -----------------------------",
  th_directory = "CorsixTH nécessite une copie des données du jeu Theme Hospital originel (ou la démo) pour fonctionner. Veuillez utiliser le sélecteur ci-dessous pour indiquer le dossier d'installation de Theme Hospital.",
  ok = "OK",
  exit = "Quitter",
  cancel = "Annuler",
}

-- Misc
misc.not_yet_implemented = "(pas encore implémenté)"
misc.no_heliport = "Aucune maladie n'a été découverte pour l'instant, ou il n'y a pas d'héliport sur cette carte."

-- Main menu
main_menu = {
  new_game = "Nouvelle partie",
  custom_level = "Niveau personnalisé",
  continue = "Continuer la partie",
  load_game = "Charger une partie",
  options = "Options",
  savegame_version = "Version de la sauvegarde : ",
  version = "Version : ",
  exit = "Quitter",
  map_edit = "Éditeur de carte",
  custom_campaign = "Campagne personnalisée",
}

tooltip.main_menu = {
  new_game = "Commencer une nouvelle partie",
  custom_level = "Construire votre hôpital dans un niveau personnalisé",
  continue = "Continuer la partie",
  load_game = "Charger une partie sauvegardée",
  options = "Modifier quelques paramètres",
  exit = "Non, non, SVP, ne quittez pas !",
  map_edit = "Créer une carte personnalisée",
  custom_campaign = "Jouer une campagne créée par la communauté",
}

-- Load game window
load_game_window = {
  caption = "Charger une partie",
}

tooltip.load_game_window = {
  load_game = "Charger la partie %s",
  load_game_number = "Charger la partie %d",
  load_autosave = "Charger la sauvegarde automatique",
}

-- Custom game window
custom_game_window = {
  caption = "Niveau personnalisé",
  free_build = "Construction libre",
}

tooltip.custom_game_window = {
  free_build = "Cochez cette case si vous souhaitez jouer sans limite d'argent et sans conditions de victoire ou de défaite",
  choose_game = "Cliquez sur un niveau pour en savoir plus",
  load_selected_level = "Charger et jouer le niveau sélectionné",
}

-- Custom campaign window
custom_campaign_window = {
  caption = "Campagne personnalisée",
  start_selected_campaign = "Démarrer la campagne",
}

tooltip.custom_campaign_window = {
  choose_campaign = "Choisissez une campagne pour en savoir plus à son sujet",
  start_selected_campaign = "Charger le premier niveau de cette campagne",
}

-- Save game window
save_game_window = {
  caption = "Enregistrer la partie",
  new_save_game = "Nouvelle sauvegarde",
}

tooltip.save_game_window = {
  save_game = "Écraser la sauvegarde %s",
  new_save_game = "Entrez un nom pour la sauvegarde",
}

save_map_window = {
  caption = "Sauvegarder la carte (%1%)",
  new_map = "Nouvelle carte",
}

tooltip.save_map_window = {
  map = "Ecraser la carte %s",
  new_map = "Entrez le nom pour une sauvegarde de la carte",
}

-- Menu list window
menu_list_window = {
  back = "Précédent",
  save_date = "Modifié",
  name = "Nom"
}

tooltip.menu_list_window = {
  back = "Fermer cette fenêtre",
  save_date = "Cliquez ici pour classer la liste par date de dernière modification",
  name = "Cliquez ici pour classer la liste par par nom",
}

-- Options window
options_window = {
  fullscreen = "Plein Écran",
  width = "Largeur",
  height = "Hauteur",
  change_resolution = "Changer la résolution",
  cancel = "Annuler",
  back = "Précédent",
  custom_resolution = "Personnaliser...",
  option_on = "Activer",
  option_off = "Désactiver",
  caption = "Paramètres",
  language = "Langue du jeu",
  apply = "Appliquer",
  resolution = "Résolution",
  audio = "Audio Global",
  folder = "Dossier",
  customise = "Personnaliser",
}

tooltip.options_window = {
  fullscreen = "Mode plein écran ou mode fenêtré",
  fullscreen_button = "Basculer en mode plein écran/fenêtré",
  resolution = "La résolution vidéo pour le jeu",
  select_resolution = "Sélectionner une nouvelle résolution",
  width = "Entrez la largeur désirée",
  height = "Entrez la hauteur désirée",
  change_resolution = "Changer la résolution pour les dimensions entrées à gauche",
  language = "Utiliser la langue %s",
  back = "Fermer la fenêtre des options",
  cancel = "Retour sans changement de résolution",
  apply = "Appliquer la résolution choisie",
  language_dropdown_item = "Choisir %s comme langue",
  select_language = "Sélectionner la langue du jeu",
  audio_button = "Activer ou désactiver le système audio dans le jeu",
  audio_toggle = "Activer ou désactiver",
  folder_button = "Dossier des paramètres",
  customise_button = "Paramètres supplémentaires qui peuvent être modifiés pour personnaliser votre expérience de jeu",
}

customise_window = {
  caption = "Paramètres Supplémentaires",
  option_on = "Activer",
  option_off = "Désactiver",
  back = "Retour",
  movies = "Contrôle des cinématiques",
  intro = "Jouer la cinématique d'intro",
  paused = "Construction en pause",
  volume = "Touche de raccourci pour diminuer le volume",
  aliens = "Extraterrestres",
  fractured_bones = "Fractures",
  average_contents = "Achats mémorisés",
}

tooltip.customise_window = {
  movies = "Sélectionnez si les cinématiques doivent être joués.",
  intro = "Passer la cinématique d'introduction lorsque vous démarrez le jeu. Le contrôle des cinématiques doit être activé si vous jouez la cinématique d'introduction à chaque fois que vous chargez CorsixTH",
  paused = "Dans Theme Hospital le joueur ne sera autorisé à utiliser le menu principal que si le jeu est en pause. C'est le paramètre par défaut dans CorsixTH aussi, mais en l'activant tout est permis pendant que le jeu est en pause",
  volume = "Si la touche de réduction du volume ouvre également le journal de médecine, activer cette option pour modifier le raccourci des dossiers médicaux à Maj + C",
  aliens = "Comme il y a des animations appropriées, nous avons fait de sorte que les patients avec l'ADN extraterrestre montrent seulement comme des situations d'urgence. Désactivez cette option pour obtenir cas de l'ADN extraterrestre visites régulières",
  fractured_bones = "En raison de la qualité faible de l'animation il n'y a pas de patientes avec des fractures. Désactivez cette option si vous désirez avoir des femmes avec des fractures.",
  average_contents = "Si vous voulez que le jeu se rappelle des articles supplémentaires que vous avez tendance à normalement magasiner pour une nouvelle salle, activer cette option",
  back = "Fermer ce menu et revenir au menu d'options",
}

folders_window = {
  caption = "Paramètres de dossier",
  data_label = "Données de TH",
  font_label = "Police",
  music_label = "MP3",
  savegames_label = "Sauvegarde",
  screenshots_label = "Captures d'écran",
  -- next four are the captions for the browser window, which are called from the folder setting menu
  new_th_location = "Ici vous pouvez spécifier un nouveau répertoire d'installation de Theme Hospital. Dès que vous choisissez le nouveau répertoire, le jeu sera redémarré.",
  savegames_location = "Sélectionner le répertoire que vous voulez utiliser pour les sauvegardes",
  music_location = "Sélectionner le répertoire que vous voulez utiliser pour la musique",
  screenshots_location = "Sélectionner le répertoire que vous voulez utiliser pour les captures d'écran",
  back  = "Retour",
}

tooltip.folders_window = {
  browse = "Parcourir l'emplacement du dossier",
  data_location = "Le répertoire d'origine de l'installation de Theme Hospital, qui est requis pour faire fonctionner CorsixTH",
  font_location = "Emplacement d'un fichier de police qui est capable d'afficher des caractères Unicode requises par votre langue. Si aucun emplacement n'est spécifié vous ne serez pas en mesure de choisir des langues qui ont des caractères que le jeu original ne peut pas fournir. Exemple : Russe et Chinois",
  savegames_location = "Par défaut, le répertoire de sauvegardes est à côté du fichier de configuration et sera utilisé pour stocker les sauvegardes. Si cela n'est pas approprié vous pouvez modifier ce répertoire.",
  screenshots_location = "Par défaut, les captures d'écran sont stockés dans un dossier avec le fichier de configuration. Si cela ne convient pas vous pouvez choisir votre propre dossier.",
  music_location = "Sélectionnez un emplacement pour vos fichiers MP3.",
  browse_data = "Parcourir un autre emplacement d'une installation de Theme Hospital (emplacement actuel : %1%)",
  browse_font = "Parcourir un autre fichier de police (emplacement actuel : %1%)",
  browse_saves = "Parcourir un autre répertoire de sauvegardes (emplacement actuel : %1%)",
  browse_screenshots = "Parcourir un autre répertoire de captures d'écrans (emplacement actuel : %1%)",
  browse_music = "Parcourir un autre répertoire de musique (emplacement actuel : %1%)",
  no_font_specified = "Aucun répertoire de police spécifié !",
  not_specified = "Aucun répertoire spécifié !",
  default = "Emplacement par défaut",
  reset_to_default = "Réinitialiser le répertoire à son emplacement par défaut",
  back  = "Fermer ce menu et revenir au menu Paramètres",
}

font_location_window = {
  caption = "Choisir une police (%1%)",
}

-- Handyman window
handyman_window = {
  all_parcels = "Partout",
  parcel = "Parcelle",
}

tooltip.handyman_window = {
  parcel_select = "Les parcelles où les agents de maintenance peuvent travailler : cliquez pour changer le paramètre.",
}

--- New game window
new_game_window = {
  easy = "Interne (Facile)",
  medium = "Médecin (Moyen)",
  hard = "Consultant (Difficile)",
  tutorial = "Tutoriel",
  cancel = "Annuler",
  option_on = "Activer",
  option_off = "Désactiver",
  difficulty = "Difficulté",
  caption = "Campagne",
  player_name = "Nom du joueur",
  start = "Démarrer",
}

tooltip.new_game_window = {
  easy = "Si vous jouez pour la première fois à un jeu de simulation, cette option est pour vous",
  medium = "C'est la voie du milieu à prendre si vous ne savez pas quoi choisir",
  hard = "Si vous êtes habitué à ce genre de jeu et que vous souhaitez plus d'un défi, choisissez cette option",
  tutorial = "Si vous voulez un peu d'aide pour démarrer une fois dans le jeu, cochez cette case",
  cancel = "Oh, je n'avais pas vraiment l'intention de commencer une nouvelle partie !",
  difficulty = "Sélectionnez le niveau de difficulté que vous voulez dans le jeu",
  start = "Démarrer le jeu avec les paramètres sélectionnés",
  player_name = "Entrez le nom par lequel vous voulez être appelé dans le jeu",
}

-- Lua Console
lua_console = {
  execute_code = "Exécuter",
  close = "Fermer",
}

tooltip.lua_console = {
  textbox = "Entrez du code Lua à exécuter ici",
  execute_code = "Exécuter le code que vous avez entré",
  close = "Fermer la console",
}

-- Errors
errors = {
  dialog_missing_graphics = "Désolé, les données de démo ne contiennent pas cette boîte de dialogue.",
  save_prefix = "Erreur lors de la sauvegarde de la partie : ",
  load_prefix = "Erreur lors du chargement de la partie : ",
  no_games_to_contine = "Pas de parties sauvegardées.",
  map_file_missing = "Impossible de trouver le fichier de carte %s pour ce niveau !",
  minimum_screen_size = "Veuillez entrer une résolution supérieure à 640x480.",
  unavailable_screen_size = "La résolution que vous avez demandée n'est pas disponible en plein écran.",
  alien_dna = "NOTE : Il n'y a pas d'animations pour les patients étrangers pour s'asseoir, ouvrir ou de frapper aux portes, etc. Donc, comme avec Theme Hospital pour faire ces choses, ils semblent changer à la normale et ensuite changer de nouveau. Les patients avec l'ADN Alien apparaîtront seulement s'ils sont définis dans le fichier de niveau.",
  fractured_bones = "NOTE : L'animation pour les patients de sexe féminin avec des os fracturés n'est pas parfaite.",
  load_quick_save = "Erreur, impossible de charger la sauvegarde rapide car elle n'existe pas, ne vous inquiétez pas nous avons créé une pour vous !",
}

-- Confirmation dialog
confirmation = {
  needs_restart = "Changer ce paramètre va nécessiter un redémarrage de CorsixTH. Tout progrès non sauvegardé sera perdu. Êtes-vous sûr de vouloir faire cela ?",
  abort_edit_room = "Vous êtes actuellement en train de construire ou d'éditer une pièce. Si tous les objets requis sont placés, elle sera validée, mais sinon elle sera détruite. Continuer ?",
  maximum_screen_size = "La taille de l'écran que vous avez entrée est supérieure à 3000 x 2000. Des plus hautes résolutions sont possibles, mais il faudra un meilleur matériel afin de maintenir un taux de trame jouable. Êtes-vous sûr de vouloir continuer?",
  music_warning = "Avant de choisir d'utiliser des MP3 pour votre musique dans le jeu, vous aurez besoin d'avoir smpeg.dll ou l'équivalent pour votre système d'exploitation, sinon vous n'aurez pas de musique dans le jeu. Voulez-vous continuer?",
  could_not_load_campaign = "Impossible de charger la campagne : %s",
  could_not_find_first_campaign_level = "Impossible de trouver le premier niveau de cette campagne : %s",
}

-- Information dialog
information = {
  custom_game = "Bienvenue dans CorsixTH. Amusez-vous bien avec cette carte personnalisée !",
  no_custom_game_in_demo = "Désolé, mais dans la version démo vous ne pouvez jouer avec aucune des cartes personnalisées.",
  cannot_restart = "Malheureusement cette partie personnalisée a été sauvegardée avant que la fonctionnalité de redémarrage soit implémentée.",
  very_old_save = "Il y a eu beaucoup de mises à jour du jeu depuis que vous avez commencé ce niveau. Pour être sûr que tout fonctionne comme prévu, pensez à recommencer le niveau.",
  cheat_not_possible = "Vous ne pouvez pas utiliser ce code de triche dans ce niveau. Vous n'arrivez même pas à tricher, pas marrant hein ?",
  level_lost = {
    "Quelle poisse ! Vous avez raté le niveau. Vous ferez mieux la prochaine fois !",
    "Voilà pourquoi vous avez perdu : ",
    reputation = "Votre réputation est tombée en dessous de %d.",
    balance = "Votre solde bancaire est tombé en dessous %d.",
    percentage_killed = "Vous avez tué plus de %d pourcents de vos patients.",
    cheat = "Étais-ce votre choix, ou bien avez-vous appuyé sur le mauvais bouton ? Vous n'arrivez même pas à tricher correctement, n'est-ce pas désolant ?"
  },
}

tooltip.information = {
  close = "Fermer cette boîte de dialogue.",
}

-- "Tip of the day" window
totd_window = {
  tips = {
    "Chaque hôpital a besoin d'un bureau de réception et d'un cabinet de médecine générale. Après, tout dépend du type de patients qui visitent votre hôpital. Une pharmacie est toujours un bon choix malgré tout.",
    "Les machines telles que le Gonflage ont besoin de maintenance. Embauchez un ou deux agents de maintenance pour réparer vos machines, ou vous risquerez d'avoir des blessés parmi le personnel ou les patients.",
    "Après un certain temps, vos employés seront fatigués. Pensez à construire une salle de repos où ils pourront se détendre.",
    "Placez suffisamment de radiateurs pour garder vos employés et patients au chaud, ou ils deviendront mécontents. Utilisez la carte de la ville pour localiser les endroits de votre hôpital qui nécessitent plus de chauffage.",
    "Le niveau de compétence d'un docteur influence beaucoup la qualité et la rapidité de ses diagnostiques. Utilisez un médecin expérimenté comme généraliste et vous n'aurez plus besoin d'autant de salles de diagnostiques.",
    "Les internes et les médecins peuvent augmenter leurs compétences auprès d'un consultant dans la salle de formation. Si le consultant a des qualifications particulières (chirurgien, psychiatre ou chercheur), il transférera ses connaissances à ses élèves.",
    "Avez-vous essayé d'entrer le numéro d'urgence Européen (112) dans le fax ? Vérifiez que vous avez du son !",
    "Vous pouvez ajuster certains paramètres tels que la résolution et la langue dans la fenêtre d'options accessible à la fois depuis le menu principal et pendant le jeu.",
    "Vous avez choisi une autre langue que l'anglais, mais il y du texte en anglais partout ? Aidez-nous à traduire les textes manquants dans votre langue !",
    "L'équipe de CorsixTH cherche du renfort ! Vous êtes intéressé à coder, traduire ou faire des graphismes pour CorsixTH ? Contactez-nous sur notre Forum, Liste de Diffusion ou Canal IRC (#corsix-th sur freenode).",
    "Si vous avez trouvé un bug, SVP, reportez-le sur notre gestionnaire de bugs : th-issues.corsix.org.",
    "Chaque niveau possède des objectifs qu'il vous faudra remplir pour pouvoir passer au suivant. Vérifiez la fenêtre de statuts pour voir votre progression dans les objectifs du niveau.",
    "Si vous voulez éditer ou détruire une pièce, vous pouvez le faire avec le bouton d'édition situé sur la barre d'outils en bas.",
    "Dans un groupe de patients en attente, vous pouvez rapidement découvrir lesquels attendent une pièce particulière en survolant cette pièce avec votre curseur de souris.",
    "Cliquez sur la porte d'une pièce pour visualiser sa file d'attente. Vous pouvez faire des réglages très utiles ici, comme réorganiser la file d'attente ou envoyer un patient vers une autre pièce.",
    "Le personnel mécontent vous demandera des augmentations de salaires fréquemment. Assurez-vous de leur offrir un environnement de travail confortable pour éviter cela.",
    "Les patients auront soif en attendant dans votre hôpital, encore plus si vous augmentez le chauffage ! Placez des distributeurs automatiques dans les points stratégiques pour un revenu d'appoint.",
    "Vous pouvez interrompre le processus de diagnostic d'un patient et proposer un traitement, si vous avez déjà rencontré la maladie. Notez que cela peut accroître le risque d'erreur de traitement, et provoquer la mort du patient.",
    "Les urgences peuvent être une bonne source de revenus additionnels, à condition que vous ayez les capacités suffisantes pour traiter les patients à temps.",
  },
  previous = "Astuce précédente",
  next = "Astuce suivante",
}

tooltip.totd_window = {
  previous = "Afficher l'astuce précédente",
  next = "Afficher l'astuce suivante",
}

-- Debug patient window
debug_patient_window = {
  caption = "Patient de test",
}

-- Cheats window
cheats_window = {
  caption = "Triches",
  warning = "Attention : vous n'aurez aucun point de bonus à la fin du niveau si vous trichez !",
  cheated = {
    no = "Triches utilisées : non",
    yes = "Triches utilisées : oui",
  },
  cheats = {
    money = "Plus d'argent",
    all_research = "Toutes les recherches",
    emergency = "Créer une situation d'urgence",
    vip = "Créer un VIP",
    earthquake = "Créer un tremblement de terre",
    create_patient = "Créer un patient",
    end_month = "Fin du mois",
    end_year = "Fin de l'année",
    lose_level = "Perdre le niveau",
    win_level = "Gagner le niveau",
    epidemic = "Reproduire des patients contagieux",
    toggle_infected = "Faire apparaître des patients contagieux.",
    increase_prices = "Augmenter les prix",
    decrease_prices = "Diminuer les prix",
  },
  close = "Fermer",
}

tooltip.cheats_window = {
  close = "Fermer le dialogue de triches",
  cheats = {
    money = "Ajoute $10.000 à votre solde bancaire.",
    all_research = "Termine toutes les recherches.",
    emergency = "Crée une situation d'urgence.",
    vip = "Crée un VIP.",
    earthquake = "Crée un tremblement de terre.",
    create_patient = "Crée un patient au bord de la carte.",
    end_month = "Va directement à la fin du mois.",
    end_year = "Va directement à la fin de l'année.",
    lose_level = "Vous fait perdre le niveau actuel.",
    win_level = "Vous fait gagner le niveau actuel.",
    epidemic = "Crée un patient contagieux qui peut causer une épidémie.",
    toggle_infected = "Bascule les icônes infectés pour l'épidémie, découverte active.",
    increase_prices = "Augmenter tous les prix de 50% (max. 200%)",
    decrease_prices = "Diminuer tous les prix de 50% (min. 50%)",
  }
}

-- Introduction Texts
introduction_texts = {
  demo =
    "Bienvenue dans l'hôpital de démonstration !// " ..
    "Malheureusement, la version démo ne contient que ce niveau. Malgré tout, il y a assez à faire ici pour vous occuper un moment !" ..
    "Vous allez rencontrer différentes maladies qui nécessitent des salles pour les soigner. De temps en temps, des urgences peuvent se produire. Et vous aurez besoin d'une salle de recherche pour trouver des nouvelles salles. " ..
    "Votre but est de gagner 100,000$, de faire monter la valeur de votre hôpital à 70,000$ et d'obtenir une réputation de 700, tout en ayant soigné au moins 75% de vos patients. " ..
    "Veillez à ce que votre réputation ne tombe pas en dessous de 300 et de ne pas tuer plus de 40% de vos patients, ou vous perdrez.//" ..
    "Bonne chance !",
  level1 =
    "Bienvenue dans votre premier hôpital !//Démarrez l'activité en installant un bureau de réception et " ..
    "en construisant un cabinet de médecine générale. Embauchez une réceptionniste et un médecin. Il vous " ..
    "suffit d'attendre des admissions. Il serait bon de construire un cabinet de psychiatrie et d'embaucher " ..
    "un médecin formé dans ce domaine. Une pharmacie et une infirmière sont également indispensables pour soigner " ..
    "les patients. Attention aux cas d'encéphalantiasis : une salle de gonflage suffit pour traiter cette maladie. " ..
    "Il vous faut soigner 10 personnes et vous assurer que votre réputation ne tombe pas en-dessous de 200",
  level8 =
    "A vous de gérer l'hôpital le plus efficace et le plus rentable possible.//Les gens du coin sont bien nantis alors " ..
    "pompez-leur tout le fric que vous pourrez. Soigner les gens c'est bien joli mais vous avez BESOIN de l'argent que ça " ..
    "rapporte. Ratissez tous ces malades ! Amassez un joli paquet de $300.000 pour terminer ce niveau.",
  level12 =
    "Côté défi, vous allez être servi ! Impressionné par votre succès, le Ministère veut vous assigner une mission de confiance. " ..
    "Vous devrez construire un autre hôpital de pointe, gagner des sommes scandaleuses et vous faire une réputation fabuleuse. " ..
    "Vous devrez également acheter tout le terrain possible, soigner toutes les maladies (nous avons bien dit TOUTES) et remporter " ..
    "toutes les récompenses. Alors, heureux ? Gagnez $650.000, soignez 750 personnes et affichez une réputation de 800 pour gagner ce niveau.",
  level13 =
    "Votre incroyable talent en tant que directeur d'hôpital a attiré l'attention de la Division Spéciale Secrète des " ..
    "Services Spéciaux Secrets. On vous propose un bonus : il y a un hôpital infesté de rats qui réclame un Nettoyeur efficace. " ..
    "Vous devez descendre le plus de rats possible avant que les agents de maintenance fassent leur boulot. Vous pensez y arriver ?",
  level14 =
    "Et encore un défi ! Eh oui, voici l'hôpital-surprise ! Si vous réussissez cette épreuve, vous serez le gagnant des gagnants. " ..
    "Mais ça ne sera pas du gâteau car vous n'aviez encore rien vu de pareil... Bonne chance !",
  level17 =
    "Un bon conseil : veillez à votre réputation car c'est elle qui vous garantira une clientèle. Si vous ne tuez pas trop de " ..
    "gens et les gardez raisonnablement satisfaits, vous n'aurez pas trop de difficultés à ce niveau. //A vous de jouer, maintenant. " ..
    "Bonne chance et tout ça, quoi !",
}

-- Calls Dispatcher Dialog
calls_dispatcher = {
  -- Dispatcher description message. Visible in Calls Dispatcher dialog
  summary = "%d appels; %d assignés",
  staff = "%s - %s",
  watering = "Arrose @ %d,%d",
  repair = "Répare %s",
  close = "Fermer",
}

tooltip.calls_dispatcher = {
  task = "Liste des tâches - cliquez sur une tâche pour ouvrir la fenêtre du membre du personnel à qui elle est assignée et aller jusqu'à l'endroit où a lieu la tâche.",
  assigned = "Cette case est cochée si la tâche est assignée à quelqu'un.",
  close = "Ferme la boîte de dialogue de répartitions des tâches",
}

-- Updates
update_window = {
  caption = "Une mise à jour est disponible !",
  new_version = "Nouvelle version :",
  current_version = "Version actuelle :",
  download = "Aller à la page de téléchargement",
  ignore = "Sauter et aller au menu principal",
}

tooltip.update_window = {
  download = "Accédez à la page de téléchargement pour la toute dernière version de CorsixTH",
  ignore = "Ignorer cette mise à jour pour l'instant. Vous serez averti à nouveau lorsque vous ouvrez CorsixTH de nouveau",
}

map_editor_window = {
  pages = {
    inside = "À l'intérieur",
    outside = "À l'extérieur",
    foliage = "Feuillage",
    hedgerow = "Haie",
    pond = "Étang",
    road = "Route",
    north_wall = "Mur nord",
    west_wall = "Mur ouest",
    helipad = "Héliport",
    delete_wall = "Supprimer des murs",
    parcel_0 = "Parcelle 0",
    parcel_1 = "Parcelle 1",
    parcel_2 = "Parcelle 2",
    parcel_3 = "Parcelle 3",
    parcel_4 = "Parcelle 4",
    parcel_5 = "Parcelle 5",
    parcel_6 = "Parcelle 6",
    parcel_7 = "Parcelle 7",
    parcel_8 = "Parcelle 8",
    parcel_9 = "Parcelle 9",
    camera_1 = "Caméra 1",
    camera_2 = "Caméra 2",
    camera_3 = "Caméra 3",
    camera_4 = "Caméra 4",
    heliport_1 = "Héliport 1",
    heliport_2 = "Héliport 2",
    heliport_3 = "Héliport 3",
    heliport_4 = "Héliport 4",
    paste = "Coller la zone",
  }
}

menu.player_count = "COMPTE DE JOUEURS"
warnings.levelfile_variable_is_deprecated = "Remarque: Le niveau '%s' contient une définition de variable obsolète dans le fichier de niveau. '%LevelFile' a été renommé '%MapFile'. Veuillez aviser le créateur de la carte pour mettre à jour le niveau."<|MERGE_RESOLUTION|>--- conflicted
+++ resolved
@@ -207,15 +207,7 @@
   patient_leaving_too_expensive = "Un patient part sans payer la facture pour %s. Sacrée perte !",
   vip_arrived = "Attention ! %s arrive pour visiter votre hôpital ! Faites en sorte de lui faire bonne impression.",
   first_death = "Vous venez de tuer votre premier patient. Alors, heureux ?",
-<<<<<<< HEAD
-<<<<<<< HEAD
   promotion_to_specialist = "L'un de vos MÉDECIN est devenu un SPÉCIALISTE.", -- Fix the famous "Level 5 bug"
-=======
-  promotion_to_specialist = "L'un de vos INTERNES est devenu MÉDECIN.", -- Fix the famous "Level 5 bug"
->>>>>>> parent of 870d9432... Translation error #1358 - fixed mistranslation
-=======
-  promotion_to_specialist = "L'un de vos MÉDECIN est devenu un SPÉCIALISTE.", -- Fix the famous "Level 5 bug"
->>>>>>> 336d5264
 }
 buy_objects_window = {
   price = "Prix : ",
