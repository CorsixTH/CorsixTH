--- conflicted
+++ resolved
@@ -29,11 +29,7 @@
 -- and add compatibility code in afterLoad functions
 -- Recommended: Also replace/Update the summary comment
 
-<<<<<<< HEAD
 local SAVEGAME_VERSION = 169 -- Changes cheat system structure and adds "no rest" cheat
-=======
-local SAVEGAME_VERSION = 168 -- Sanitize knock-door callback
->>>>>>> d70c9100
 
 class "App"
 
