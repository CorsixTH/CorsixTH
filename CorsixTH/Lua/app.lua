--[[ Copyright (c) 2009 Peter "Corsix" Cawley

Permission is hereby granted, free of charge, to any person obtaining a copy of
this software and associated documentation files (the "Software"), to deal in
the Software without restriction, including without limitation the rights to
use, copy, modify, merge, publish, distribute, sublicense, and/or sell copies
of the Software, and to permit persons to whom the Software is furnished to do
so, subject to the following conditions:

The above copyright notice and this permission notice shall be included in all
copies or substantial portions of the Software.

THE SOFTWARE IS PROVIDED "AS IS", WITHOUT WARRANTY OF ANY KIND, EXPRESS OR
IMPLIED, INCLUDING BUT NOT LIMITED TO THE WARRANTIES OF MERCHANTABILITY,
FITNESS FOR A PARTICULAR PURPOSE AND NONINFRINGEMENT. IN NO EVENT SHALL THE
AUTHORS OR COPYRIGHT HOLDERS BE LIABLE FOR ANY CLAIM, DAMAGES OR OTHER
LIABILITY, WHETHER IN AN ACTION OF CONTRACT, TORT OR OTHERWISE, ARISING FROM,
OUT OF OR IN CONNECTION WITH THE SOFTWARE OR THE USE OR OTHER DEALINGS IN THE
SOFTWARE. --]]

local pathsep = package.config:sub(1, 1)
local rnc = require("rnc")
local lfs = require("lfs")
local TH = require("TH")
local SDL = require("sdl")

-- Increment each time a savegame break would occur
-- and add compatibility code in afterLoad functions
-- Recommended: Also replace/Update the summary comment

<<<<<<< HEAD
local SAVEGAME_VERSION = 237 -- Do not show the mood of the VIP and Inspector
=======
local SAVEGAME_VERSION = 237 -- Scale Fixes
>>>>>>> 880b1433

class "App"

---@type App
local App = _G["App"]

App.MIN_WINDOW_WIDTH = 640
App.MIN_WINDOW_HEIGHT = 480

function App:App()
  self.command_line = {}
  self.config = {}
  self.hotkeys = {}
  self.runtime_config = {}
  self.running = false
  self.key_modifiers = {}
  self.gfx = {}
  self.last_dispatch_type = ""
  self.eventHandlers = {
    frame = self.drawFrame,
    timer = self.onTick,
    keydown = self.onKeyDown,
    keyup = self.onKeyUp,
    textediting = self.onEditingText,
    textinput = self.onTextInput,
    buttonup = self.onMouseUp,
    buttondown = self.onMouseDown,
    mousewheel = self.onMouseWheel,
    motion = self.onMouseMove,
    active = self.onWindowActive,
    window_resize = self.onWindowResize,
    music_over = self.onMusicOver,
    movie_over = self.onMovieOver,
    sound_over = self.onSoundOver,
    multigesture = self.onMultiGesture
  }
  self.strings = {}
  self.savegame_version = SAVEGAME_VERSION
  self.check_for_updates = TH.GetCompileOptions().update_check
  self.idle_tick = 0
  self.window_active_status = false -- whether window is in focus, set after App:init
end

function App:setCommandLine(...)
  self.command_line = { ... }
  for _, arg in ipairs(self.command_line) do
    local setting, value = arg:match("^%-%-([^=]*)=(.*)$") --setting=value
    if value then
      self.command_line[setting] = value
    end
  end
end

--! Returns the full path of the local path given
--!param folders (string or table) A string of one segment or an set of many segments of the path
--!param trailing_slash (boolean) Whether the path needs to end with a local path separator
--!return fullpath (string) The OS dependent full path
function App:getFullPath(folders, trailing_slash)
  if type(folders) ~= "table" then folders = {folders} end
  local ending = trailing_slash and pathsep or ""
  return debug.getinfo(1, "S").source:sub(2, -12) .. table.concat(folders, pathsep) .. ending
end

function App:init()
  -- App initialisation 1st goal: Get the loading screen up

  print("")
  print("")
  print("---------------------------------------------------------------")
  print("")
  print("Welcome to CorsixTH " .. self:getReleaseString() .. "!")
  print("")
  print("---------------------------------------------------------------")
  print("")
  print("This window will display useful information if an error occurs.")
  print("")
  print("---------------------------------------------------------------")
  print("")

  -- Prereq 1: Config file (for screen width / height / TH folder)
  -- Note: These errors cannot be translated, as the config file specifies the language
  local conf_path = self.command_line["config-file"] or "config.txt"
  local conf_chunk, conf_err = loadfile_envcall(conf_path)
  if not conf_chunk then
    error("Unable to load the config file. Please ensure that CorsixTH " ..
      "has permission to read/write " .. conf_path .. ", or use the " ..
      "--config-file=filename command line option to specify a writable file. " ..
      "For reference, the error loading the config file was: " .. conf_err)
  else
    conf_chunk(self.config)
  end
  self:fixConfig()
  corsixth.require("filesystem")
  local good_install_folder, error_message = self:checkInstallFolder()
  self.good_install_folder = good_install_folder
  self.level_dir = self:getFullPath("Levels", true)
  self.campaign_dir = self:getFullPath("Campaigns", true)
  self:initUserDirectories()
  self:initSavegameDir()
  self:initScreenshotsDir()

  -- Create the window
  if not SDL.init("video", "timer", "audio") then
    return false, "Cannot initialise SDL"
  end
  local compile_opts = TH.GetCompileOptions()
  local api_version = corsixth.require("api_version")
  if api_version ~= compile_opts.api_version then
    api_version = api_version or 0
    compile_opts.api_version = compile_opts.api_version or 0
    if api_version < compile_opts.api_version then
      print("Notice: Compiled binary is more recent than Lua scripts.")
    elseif api_version > compile_opts.api_version then
      print("Warning: Compiled binary is out of date. CorsixTH will likely" ..
        " fail to run until you recompile the binary.")
    end
  end

  -- Report operating system
  self.os = compile_opts.os

  local modes = {}
  self.fullscreen = false
  if self.config.fullscreen then
    self.fullscreen = true
    modes[#modes + 1] = "fullscreen"
  end
  if self.config.track_fps then
    modes[#modes + 1] = "present immediate"
  end
  if self.config.direct_zoom == nil or self.config.direct_zoom then
    modes[#modes + 1] = "direct zoom"
  end
  self.modes = modes
  self.video = assert(TH.surface(
      self.config.width,
      self.config.height,
      App.MIN_WINDOW_WIDTH * self.config.ui_scale,
      App.MIN_WINDOW_HEIGHT * self.config.ui_scale,
      unpack(modes)))
  self.video:setBlueFilterActive(false)
  SDL.wm.setIconWin32()

  self.caption = "CorsixTH"

  -- Create gamelog file.
  self:initGamelogFile()

  -- Prereq 2: Load and initialise the graphics subsystem
  corsixth.require("persistance")
  corsixth.require("graphics")
  self.gfx = Graphics(self)

  -- Put up the loading screen
  if good_install_folder then
    self.video:startFrame()
    self.gfx:loadRaw("Load01V", 640, 480):draw(self.video,
      math.floor((self.config.width - 640) / 2), math.floor((self.config.height - 480) / 2))
    self.video:endFrame()
    -- Add some notices to the loading screen
    local notices = {}
    local font = self.gfx:loadBuiltinFont()
    if self.gfx:hasLanguageFont("unicode") then
      notices[#notices + 1] = TH.freetype_font.getCopyrightNotice()
      font = self.gfx:loadLanguageFont("unicode", font:getSheet())
    end
    notices = table.concat(notices)
    if notices ~= "" then
      self.video:startFrame()
      self.gfx:loadRaw("Load01V", 640, 480):draw(self.video,
        math.floor((self.config.width - 640) / 2), math.floor((self.config.height - 480) / 2))
      font:drawWrapped(self.video, notices, 32,
        math.floor((self.config.height + 400) / 2), math.floor(self.config.width - 64), "center")
      self.video:endFrame()
    end
  end

  -- App initialisation 2nd goal: Load remaining systems and data in an appropriate order

  math.randomseed(os.time() + SDL.getTicks())
  -- The following psuedo-random number generators are based on different
  -- disritubtion algorithms. For explanations and how to use them see the Wiki

  -- Add math.t_random globally.
  -- It generates pseudo random triangular distributed numbers in interval (a, b)
  -- mostly around c between a and b.
  strict_declare_global "math.t_random"
  math.t_random = function(a, c, b)
    assert(a < c, "Left boundary a should be less than center c.")
    assert(c < b, "Right boundary b should more than center c.")
    -- normalize c (a -> 0, b -> 1)
    local range = b - a
    c = (c - a) / range

    local u = math.random()
    if u <= c then
      return a + math.sqrt(c * u) * range
    else
      return a + (1 - math.sqrt((1 - c) * (1 - u))) * range
    end
  end

  -- Add math.n_random globally. It generates pseudo random normally distributed
  -- numbers using the Box-Muller transform.
  strict_declare_global "math.n_random"
  math.n_random = function(mean, variance)
    return mean + math.sqrt(-2 * math.log(math.random()))
        * math.cos(2 * math.pi * math.random()) * variance
  end

  -- Add math.p_random globally.
  -- It generates pseudo random Poisson distributed numbers.
  -- Algorithm by Junhao for large mean value support, based on Knuths algorithm.
  -- See also: https://en.wikipedia.org/wiki/Poisson_distribution
  strict_declare_global "math.p_random"
  math.p_random = function(mean)
    local STEP = 500
    local mean_left = mean
    local k = 0
    local p = 1
    while true do
      k = k + 1
      -- Draw a non-zero random value.
      local u = 0
      while u == 0 do u = math.random() end
      p = p * u

      while p < 1 and mean_left > 0 do
        if mean_left > STEP then
          p = p * math.exp(STEP)
          mean_left = mean_left - STEP
        else
          p = p * math.exp(mean_left)
          mean_left = 0
        end
      end

      if p <= 1 then break end
    end
    return k - 1
  end

  -- Also add the nice-to-have function math.round
  strict_declare_global "math.round"
  math.round = function(input)
    return math.floor(input + 0.5)
  end
  -- Load audio
  corsixth.require("audio")
  self.audio = Audio(self)
  self.audio:init()

  -- Load movie player
  corsixth.require("movie_player")
  self.moviePlayer = MoviePlayer(self, self.audio, self.video)
  if good_install_folder then
    self.moviePlayer:init()
  end

  -- Load strings before UI and before additional Lua
  corsixth.require("strings")
  corsixth.require("string_extensions")
  self.strings = Strings(self)
  self.strings:init()
  local language_load_success, language_error = self:initLanguage()
  if (self.command_line.dump or ""):match("strings") then
    -- Specify --dump=strings on the command line to dump strings
    -- (or insert "true or" after the "if" in the above)
    self:dumpStrings()
  end

  -- Load/setup hotkeys.
  local hotkeys_path = self.command_line["hotkeys-file"] or "hotkeys.txt"
  local hotkeys_chunk, hotkeys_err = loadfile_envcall(hotkeys_path)
  if not hotkeys_chunk then
    error(_S.hotkeys_file_err.file_err_01 .. hotkeys_path .. _S.hotkeys_file_err.file_err_02 .. hotkeys_err)
  else
    hotkeys_chunk(self.hotkeys)
  end
  self:fixHotkeys()

  -- Load map before world
  corsixth.require("map")

  -- Load additional Lua before world
  if good_install_folder then
    self.anims = self.gfx:loadAnimations("Data", "V")
    self.animation_manager = AnimationManager(self.anims)
    self.walls = self:loadLuaFolder("walls")
    corsixth.require("entity")
    corsixth.require("entities.humanoid")
    corsixth.require("entities.object")
    corsixth.require("entities.machine")

    local objects = self:loadLuaFolder("objects")
    self.objects = self:loadLuaFolder("objects/machines", nil, objects)
    -- Doors are in their own folder to ensure that the swing doors (which
    -- depend on the door) are loaded after the door object.
    self.objects = self:loadLuaFolder("objects/doors", nil, objects)
    for _, v in ipairs(self.objects) do
      if v.slave_id then
        v.slave_type = self.objects[v.slave_id]
        v.slave_type.master_type = v
      end
      Object.processTypeDefinition(v)
    end

    corsixth.require("room")
    self.rooms = self:loadLuaFolder("rooms")

    corsixth.require("humanoid_action")
    self.humanoid_actions = self:loadLuaFolder("humanoid_actions")

    local diseases = self:loadLuaFolder("diseases")
    self.diseases = self:loadLuaFolder("diagnosis", nil, diseases)

    -- Load world before UI
    corsixth.require("world")
  end

  -- Load UI
  corsixth.require("ui")
  if good_install_folder then
    corsixth.require("game_ui")
    self.ui = UI(self, true)
  else
    self.ui = UI(self, true)
    self.ui:setMenuBackground()
    local function callback(path)
      TheApp.config.theme_hospital_install = path
      TheApp:saveConfig()
      debug.getregistry()._RESTART = true
      TheApp.running = false
    end

    self.ui:addWindow(UIDirectoryBrowser(self.ui, nil, _S.install.th_directory, "InstallDirTreeNode", callback))
    return true
  end


  -- Load main menu (which creates UI)
  local function callback_after_movie()
    self:loadMainMenu()
    self.audio:playRandomBackgroundTrack()

    -- If we couldn't properly load the language, show an information dialog
    if not language_load_success then
      -- At this point we know the language is english, so no use having
      -- localized strings.
      self.ui:addWindow(UIInformation(self.ui, { language_error }))
    end

    -- If the player wants to continue then load the youngest file in the Autosaves folder
    -- If they give a month number then load that month's autosave
    if self.command_line.continue then
      local num = self.command_line.continue
      local file = "Autosaves" .. pathsep .. "Autosave" .. num .. ".sav"
      if num >= "1" and num <= "12" and lfs.attributes(self.savegame_dir .. file, "size") then
        self.command_line.load = file
      else
        self.command_line.load = "Autosaves" .. pathsep ..
            FileTreeNode(self.savegame_dir .. "Autosaves"):getMostRecentlyModifiedChildFile(".%.sav$").label
      end
    end
    -- If a savegame was specified, load it
    if self.command_line.load then
      local status, err = pcall(self.load, self, self.savegame_dir .. self.command_line.load)
      if not status then
        err = _S.errors.load_prefix .. err
        print(err)
        self.ui:addWindow(UIInformation(self.ui, { err }))
      end
    end
    -- There might also be a message from the earlier initialization process that should be shown.
    -- Show it using the built-in font in case the game's font is messed up.
    if error_message then
      self.ui:addWindow(UIInformation(self.ui, error_message, true))
    end
  end

  if self.config.play_intro then
    self.moviePlayer:playIntro(callback_after_movie)
  else
    callback_after_movie()
  end
  return true
end

--! Create the gamelog, using the launch time in the filename, and write the system information.
function App:initGamelogFile()
  self.gamelog_path = self.user_log_dir .. os.date("%y-%m-%d--%H-%M-%S--gamelog.txt", os.time(os.date("*t")))
  local fi, success = self:writeToFileOrTmp(self.gamelog_path)
  local sysinfo = self:gamelogHeader()
  fi:write(sysinfo)
  fi:close()
  if success then self:trimLogs() end -- Only trim logs if logs folder is writable
end

--! Trims the logs folder of old game logs down to ten files.
function App:trimLogs()
  local log_retention, log_table = 11, {}
  for node in lfs.dir(self.user_log_dir) do
    local file = self.user_log_dir .. pathsep .. node
    if node:sub(-12) == "-gamelog.txt" then
      table.insert(log_table, file)
    end
  end
  table.sort(log_table,
      function(a, b) return lfs.attributes(a, "modification") > lfs.attributes(b, "modification") end)
  for i=log_retention, #log_table do os.remove(log_table[i]) end
end

--! Tries to initialize the user level and campaign directories
-- TODO: Integrate other directory initialisations into this function
function App:initUserDirectories()
  local conf_path = self.command_line["config-file"] or "config.txt"

  -- Attempt to set the user's directory choice
  -- param dir (path) The defined path of the folder by the user
  -- param label (string) What folder was being set if there was an error
  -- return The fully qualified path
  local function setUserDir(dir, label)
    dir = dir:sub(-1, -1) == pathsep and dir:sub(1, -2) or dir
    if lfs.attributes(dir, "mode") ~= "directory" and not lfs.mkdir(dir) then
      -- A failed directory creation does not result in a crash. But the user may lose
      -- the ability to load/save properly.
      print("Warning: " .. label .. " directory does not exist and could not be created.")
    end
    dir = dir:sub(-1, -1) ~= pathsep and dir .. pathsep or dir
    return dir
  end

  self.user_level_dir = self.config.levels or
      conf_path:match("^(.-)[^" .. pathsep .. "]*$") .. "Levels"
  self.user_level_dir = setUserDir(self.user_level_dir, "User Levels")
  self.user_campaign_dir = self.config.campaigns or
      conf_path:match("^(.-)[^" .. pathsep .. "]*$") .. "Campaigns"
  self.user_campaign_dir = setUserDir(self.user_campaign_dir, "User Campaigns")
  self.user_log_dir = self.config.logs or
      conf_path:match("^(.-)[^" .. pathsep .. "]*$") .. "Logs"
  self.user_log_dir = setUserDir(self.user_log_dir, "Gamelogs")
end

--! Tries to initialize the savegame directory, returns true on success and
--! false on failure.
function App:initSavegameDir()
  local conf_path = self.command_line["config-file"] or "config.txt"
  self.savegame_dir = self.config.savegames or
      conf_path:match("^(.-)[^" .. pathsep .. "]*$") .. "Saves"

  if self.savegame_dir:sub(-1, -1) == pathsep then
    self.savegame_dir = self.savegame_dir:sub(1, -2)
  end
  if lfs.attributes(self.savegame_dir, "mode") ~= "directory" then
    if not lfs.mkdir(self.savegame_dir) then
      print("Notice: Savegame directory does not exist and could not be created.")
      return false
    end
  end
  if self.savegame_dir:sub(-1, -1) ~= pathsep then
    self.savegame_dir = self.savegame_dir .. pathsep
  end
  return true
end

function App:initScreenshotsDir()
  local conf_path = self.command_line["config-file"] or "config.txt"
  self.screenshot_dir = self.config.screenshots or
      conf_path:match("^(.-)[^" .. pathsep .. "]*$") .. "Screenshots"

  if self.screenshot_dir:sub(-1, -1) == pathsep then
    self.screenshot_dir = self.screenshot_dir:sub(1, -2)
  end
  if lfs.attributes(self.screenshot_dir, "mode") ~= "directory" then
    if not lfs.mkdir(self.screenshot_dir) then
      print("Notice: Screenshot directory does not exist and could not be created.")
      return false
    end
  end
  if self.screenshot_dir:sub(-1, -1) ~= pathsep then
    self.screenshot_dir = self.screenshot_dir .. pathsep
  end
  return true
end

--! Initialises the application's language based on the player's choice.
--!return success (boolean) Whether the chosen language was initialised
--!return err (string) What to report back to the player on failure
function App:initLanguage()
  -- Make sure that we can actually show the desired language.
  -- If we can't, work out the most common issue and reset to English.
  local success, err = true, nil
  local language = self.config.language
  local function revertToEnglish()
    language = [[English]]
    self.config.language = language
    self:saveConfig()
    success = false
  end

  local exists = self.strings:checkLanguageExists(language)
  if not exists then
    -- Not existent language, revert to English.
    err = "The game language set in the configuration file '" .. language ..
          "' was not valid. It has been reverted to English. Please select your" ..
          " desired language from the Settings screen again."
    revertToEnglish()
  end

  local font = self.strings:getFont(language)
  if self.gfx:hasLanguageFont(font) then
    self.gfx.language_font = font
  else
    -- Font unavailable, revert to English.
    err = "The game language has been reverted to English because the desired" ..
          " language '" .. language .. "' could not be loaded. Please make sure" ..
          " you have specified a font file in Settings-Folders-Font or the" ..
          " configuration file."
    revertToEnglish()
    self.gfx.language_font = self.strings:getFont([[English]])
  end

  local strings, speech_file = self.strings:load(language)
  strict_declare_global "_S"
  strict_declare_global "_A"
  local old_S = _S
  _S = strings
  -- For immediate compatibility:
  getmetatable(_S).__call = function(_, sec, str, ...)
    assert(_S.deprecated[sec] and _S.deprecated[sec][str],
      "_S(" .. sec .. ", " .. str .. ") does not exist!")

    str = _S.deprecated[sec][str]
    if ... then
      str = str:format(...)
    end
    return str
  end
  if old_S then
    unpermanent "_S"
  end
  _S = permanent("_S", TH.stringProxy(_S))
  if old_S then
    TH.stringProxy.reload(old_S, _S)
  end
  _A = self.strings:setupAdviserMessage(_S.adviser)

  self.gfx:onChangeLanguage()
  if self.ui then
    self.ui:onChangeLanguage()
  end
  self.audio:initSpeech(speech_file)
  return success, err
end

function App:worldExited()
  self.audio:clearCallbacks()
end

--! Initialise CorsixTH's main menu screen including relevant windows
--!param message (string) Something to display to the user
function App:loadMainMenu(message)
  if self.world then
    self:worldExited()
  end

  -- Make sure there is no blue filter active.
  self.video:setBlueFilterActive(false)

  -- Unload ui, world and map
  self.ui = nil
  self.world = nil
  self.map = nil

  self.ui = UI(self)
  self.ui:setMenuBackground()
  self.ui:addWindow(UIMainMenu(self.ui))
  self.ui:addWindow(UITipOfTheDay(self.ui))

  -- Show update window if there's an update
  self:checkForUpdates()

  -- If a message was supplied, show it
  if message then
    self.ui:addWindow(UIInformation(self.ui, message))
  end

  -- Reset the idle tick counter
  self:resetIdle()
end

--! Sets the mouse capture to the state set within
--! app.config.capture_mouse
function App:setCaptureMouse()
  self.video:setCaptureMouse(self.config.capture_mouse)
end

--! Loads the first level of the specified campaign and prepares the world
--! to be able to progress through that campaign.
--!param campaign_file (string) Full path of a CorsixTH Campaign definition Lua file.
function App:loadCampaign(campaign_file)
  local campaign_info, level_info, errors, _

  campaign_info, errors = self:readCampaignFile(campaign_file)
  if not campaign_info then
    self.ui:addWindow(UIInformation(self.ui, { _S.errors.could_not_load_campaign:format(errors) }))
    return
  end
  campaign_info.folder = campaign_file:match("(.*" .. pathsep .. ")")

  level_info, errors = self:readLevelFile(campaign_info.levels[1], campaign_info.folder)
  if not level_info then
    self.ui:addWindow(UIInformation(self.ui, { _S.errors.could_not_find_first_campaign_level:format(errors) }))
    return
  end

  _, errors = self:readMapDataFile(level_info.map_file)
  if errors then
    self.ui:addWindow(UIInformation(self.ui, { errors }))
    return
  end

  -- Use localised description and winning text, if available
  campaign_info.description = self.strings:getLocalisedText(campaign_info.description,
      campaign_info.description_table)
  campaign_info.winning_text = self.strings:getLocalisedText(campaign_info.winning_text,
      campaign_info.winning_text_table)

  if self:loadLevel(level_info.path, nil, level_info.name,
      level_info.map_file, level_info.briefing, nil, _S.errors.load_level_prefix, campaign_info) and self.world then
    -- The new world needs to know which campaign to continue on.
    self.world.campaign_info = campaign_info

    -- Play the level advance movie from a position where this campaign will end at 12
    if campaign_info.movie then
      local n = math.max(1, 12 - #campaign_info.levels)
      self.moviePlayer:playAdvanceMovie(n)
    end
  end
end

--! Reads the given file name as a Lua chunk from the Campaign folders
--! A correct campaign definition contains "name", "description", "levels", and "winning_text".
--!param campaign_file (string) Full path of the file to read.
--!return (table) Definitions found in the campaign file.
function App:readCampaignFile(campaign_file)
  local chunk, err = loadfile_envcall(campaign_file)
  if not chunk then
    return nil, "Error loading " .. campaign_file .. ":\n" .. tostring(err)
  else
    local result = {}
    chunk(result)
    return result
  end
end

--! Opens the given file name and returns all Level definitions in a table.
--! Values in the returned table: "path", "level_file", "name", "map_file", "briefing", and "end_praise".
--!param level (string) Full path or name of the file to read.
--!param campaign_dir (string) Folder of the parent campaign file
--!return (table) Level info found in the file.
function App:readLevelFile(level, campaign_dir)
  local filename = self:_checkOrFind(level, campaign_dir)
  local file, err = io.open(filename and filename or "")
  if not file then
    return nil, "Could not open the specified level file (" .. level .. "): " .. err
  end
  local contents = file:read("*all")
  file:close()

  local level_info = {}
  level_info.path = filename
  level_info.level_file = level
  level_info.name = contents:match("%Name ?= ?\"(.-)\"") or "Unknown name"
  local map_file = contents:match("%MapFile ?= ?\"(.-)\"")
  if not map_file then
    -- The old way of defining the Map File has been deprecated, but a warning is enough.
    map_file = contents:match("%LevelFile ?= ?\"(.-)\"")
    if map_file then
      print("\nWarning: The level '" .. level_info.name .. "' contains a deprecated variable definition in the level file." ..
        "'%LevelFile' has been renamed to '%MapFile'. Please advise the map creator to update the level.\n")
    end
    level_info.deprecated_variable_used = true
  end
  -- Find the full path of the map file, unless it is a CorsixTH additional config or a Theme Hospital map
  if filename:match(self.level_dir .. "original%d%d%.level") then
    level_info.map_file = map_file
  elseif map_file then
    if map_file:lower():match("^level%.l%d+$") then
      level_info.map_file = map_file
    else
      level_info.map_file = self:_checkOrFind(map_file, campaign_dir)
    end
  else
    return nil, _S.errors.map_file_missing:format(map_file)
  end

  -- Pick a localised set of briefings, if available
  local lang_code = self.strings:getLangCode()
  local local_briefing = contents:match("%LevelBriefingTable%." .. lang_code .. " ?= ?\"(.-)\"")
  local en_briefing = contents:match("%LevelBriefingTable%.en ?= ?\"(.-)\"")
  local standard_briefing = contents:match("%LevelBriefing ?= ?\"(.-)\"")
  level_info.briefing = local_briefing or en_briefing or standard_briefing

  local local_end_praise = contents:match("%LevelDebriefingTable%." .. lang_code .. " ?= ?\"(.-)\"")
  local en_end_praise = contents:match("%LevelDebriefingTable%.en ?= ?\"(.-)\"")
  local standard_end_praise = contents:match("%LevelDebriefing ?= ?\"(.-)\"")
  level_info.end_praise = local_end_praise or en_end_praise or standard_end_praise
  return level_info
end

--! Searches in the given folders for the given filename
--!param search_paths (table) List of folders (strings) to look through
--!param filename (string) Filename to search for.
--!return path (string) The full path of the found file
function App:findFileInDirs(search_paths, filename)
  for _, parent_path in ipairs(search_paths) do
    local check_path = parent_path .. filename
    local file, _ = io.open(check_path, "rb")
    if file then
      file:close()
      return check_path
    end
  end
end

--! Invokes a protected call of App:_loadLevel(...). See that function for more information.
--! This function should always be called to catch errors and properly pass the
--! error to the player
--!param error_prefix (string) (Optional) Prefixes the error relevant to what was loaded
--! return (boolean) The outcome of the pcall
function App:loadLevel(level, difficulty, level_name, level_file, level_intro, map_editor, error_prefix, campaign_info)
  local status, err = pcall(self._loadLevel, self, level, difficulty, level_name,
      level_file, level_intro, map_editor, campaign_info)
  if not status then
    err = error_prefix and error_prefix .. err or "Error while loading level: " .. err
    print(err)
    self:loadMainMenu() -- We need to unload all level elements that succeeded
    self.ui:addWindow(UIInformation(self.ui, { err }))
  end
  return status
end

--! Private Function to load the level. Call via App:loadLevel(...)
--! Loads the specified level.
--!param level (string) Full path of a custom level, name of a TH level, or nil for mapeditor
--!param difficulty (string) One of "easy, full, hard", or nil for custom levels
--!param level_name (string) Display name of the level
--!param level_file (string) Full path of a custom map, name of a TH level,
--  or nil for TH campaign or mapeditor
--!param level_intro (string) Introduction text displayed to the player
--!param map_editor (boolean) True for opening the map editor
--!param campaign_info (table of strings) Information about campaign in case loading level
-- is a part of a campaign. if not part of a campaign then campaign_info is nil.
function App:_loadLevel(level, difficulty, level_name, level_file, level_intro, map_editor, campaign_info)
  if self.world then
    self:worldExited()
  end

  -- Check that we can load the data before unloading current map
  local new_map = Map(self)
  local map_objects, errors = new_map:load(level, difficulty, level_name, level_file, level_intro, map_editor)
  if not map_objects then
    self.ui:addWindow(UIInformation(self.ui, { errors }))
    return
  end
  -- If going from another level, save progress.
  local campaign_data = self.world and self.world:getCampaignData()

  -- Make sure there is no blue filter active.
  self.video:setBlueFilterActive(false)

  -- Unload ui, world and map
  self.ui = nil
  self.world = nil
  self.map = nil

  -- Load map
  self.map = new_map
  self.map:setBlocks(self.gfx:loadSpriteTable("Data", "VBlk-0"))
  self.map:setDebugFont(self.gfx:loadFontAndSpriteTable("QData", "Font01V"))

  local function determineFreeBuildMode()
    local is_main_campaign = tonumber(new_map.level_number)
    local is_custom_campaign = campaign_info ~= nil
    return self.config.free_build_mode and not (is_main_campaign or is_custom_campaign)
  end

  -- Load world
  self.world = World(self, determineFreeBuildMode())
  self.world:createMapObjects(map_objects)

  -- Enable / disable SoundEffects
  self.audio:playSoundEffects(self.config.play_sounds)

  -- Load UI
  self.ui = GameUI(self, self.world:getLocalPlayerHospital(), map_editor)
  self.world:setUI(self.ui) -- Function call allows world to set up its keyHandlers

  -- Now restore progress from previous levels.
  if campaign_data then
    self.world:setCampaignData(campaign_data)
  end

  -- Log if we're playing with the demo or full graphics set
  -- TODO: Adjust for new_gfx set when implemented
  self.world.gfx_set = self.using_demo_files and "demo" or "full"
end

-- This is a useful debug and development aid
function App:dumpStrings()
  -- Accessors to reach through the userdata proxies on strings
  local LUT = debug.getregistry().StringProxyValues
  local function val(o)
    if type(o) == "userdata" then
      return LUT[o]
    else
      return o
    end
  end

  local function is_table(o)
    return type(val(o)) == "table"
  end

  local dir = self.command_line["config-file"] or ""
  dir = string.sub(dir, 0, -11)
  local fi = assert(io.open(dir .. "debug-strings-orig.txt", "w"))
  for i, sec in ipairs(_S.deprecated) do
    for j, str in ipairs(sec) do
      fi:write("[" .. i .. "," .. j .. "] " .. ("%q\n"):format(val(str)))
    end
    fi:write("\n")
  end
  fi:close()

  local function dump_by_line(file, obj, prefix)
    for n, o in pairs(obj) do
      if n ~= "deprecated" then
        local new_prefix
        if type(n) == "number" then
          new_prefix = prefix .. "[" .. n .. "]"
        else
          new_prefix = (prefix == "") and n or (prefix .. "." .. n)
        end
        if is_table(o) then
          dump_by_line(file, o, new_prefix)
        else
          file:write(new_prefix .. " = " .. "\"" .. val(o) .. "\"\n")
        end
      end
    end
  end

  local function dump_grouped(file, obj, prefix)
    for n, o in pairs(obj) do
      if n ~= "deprecated" then
        if type(n) == "number" then
          n = "[" .. n .. "]"
        end
        if is_table(o) then
          file:write(prefix .. n .. " = {\n")
          dump_grouped(file, o, prefix .. "  ")
          file:write(prefix .. "}")
        else
          file:write(prefix .. n .. " = " .. "\"" .. val(o) .. "\"")
        end
        if prefix ~= "" then
          file:write(",")
        end
        file:write("\n")
      end
    end
  end

  fi = assert(io.open(dir .. "debug-strings-new-lines.txt", "w"))
  dump_by_line(fi, _S, "")
  fi:close()

  fi = assert(io.open(dir .. "debug-strings-new-grouped.txt", "w"))
  dump_grouped(fi, _S, "")
  fi:close()

  self:checkMissingStringsInLanguage(dir, self.config.language)
  -- Uncomment these lines to get diffs for all languages in the game
  -- for _, lang in pairs(self.strings.languages_english) do
  --   self:checkMissingStringsInLanguage(dir, lang)
  -- end
  print("")
  print("------------------------------------------------------")
  print("Dumped strings to default configuration file directory")
  print("------------------------------------------------------")
  print("")
end

--! Compares strings provided by language file of given language WITHOUT inheritance
-- with strings provided by english language with inheritance (i.e. all strings).
-- This will give translators an idea which strings are missing in their translation.
--!param dir The directory where the file to write to should be.
--!param language The language to check against.
function App:checkMissingStringsInLanguage(dir, language)
  -- Accessors to reach through the userdata proxies on strings
  local LUT = debug.getregistry().StringProxyValues
  local function val(o)
    if type(o) == "userdata" then
      return LUT[o]
    else
      return o
    end
  end

  local function is_table(o)
    return type(val(o)) == "table"
  end

  local ltc = self.strings.language_to_chunk
  if ltc[language] ~= ltc["english"] then
    local str_en = self.strings:load("english", true)
    local str_cur = self.strings:load(language, true, true)
    local function dump_diff(file, obj1, obj2, prefix)
      for n, o in pairs(obj1) do
        if n ~= "deprecated" then
          local new_prefix
          if type(n) == "number" then
            new_prefix = prefix .. "[" .. n .. "]"
          else
            new_prefix = (prefix == "") and n or (prefix .. "." .. n)
          end
          if is_table(o) then
            -- if obj2 is already nil (i.e. whole table does not exist in current language), carry over nil
            dump_diff(file, o, obj2 and obj2[n], new_prefix)
          else
            if not (obj2 and obj2[n]) then
              -- does not exist in current language
              file:write(new_prefix .. " = " .. "\"" .. val(o) .. "\"\n")
            end
          end
        end
      end
    end

    -- if possible, use the English name of the language for the file name.
    local language_english = language
    for _, lang_eng in pairs(self.strings.languages_english) do
      if ltc[language] == ltc[lang_eng:lower()] then
        language_english = lang_eng
        break
      end
    end

    local fi = assert(io.open(dir .. "debug-strings-diff-" .. language_english:lower() .. ".txt", "w"))
    fi:write("------------------------------------\n")
    fi:write("MISSING STRINGS IN LANGUAGE \"" .. language:upper() .. "\":\n")
    fi:write("------------------------------------\n")
    dump_diff(fi, str_en, str_cur, "")
    fi:write("------------------------------------\n")
    fi:write("SUPERFLUOUS STRINGS IN LANGUAGE \"" .. language:upper() .. "\":\n")
    fi:write("------------------------------------\n")
    dump_diff(fi, str_cur, str_en, "")
    fi:close()
  end
end

function App:fixConfig()
  -- Fill in default values for things which don't exist
  local config_defaults = select(3, corsixth.require("config_finder"))
  for k, v in pairs(config_defaults) do
    if self.config[k] == nil then
      self.config[k] = v
    end
  end

  for key, value in pairs(self.config) do
    -- Trim whitespace from beginning and end string values - it shouldn't be
    -- there (at least in any current configuration options).
    if type(value) == "string" then
      if value:match("^[%s]") or value:match("[%s]$") then
        self.config[key] = value:match("^[%s]*(.-)[%s]*$")
      end
    end

    -- For language, make language name lower case
    if key == "language" and type(value) == "string" then
      self.config[key] = value:lower()

    -- For resolution, clamp resolution to at least 640x480
    elseif key == "width" and (type(value) ~= "number" or value < App.MIN_WINDOW_WIDTH) then
      self.config[key] = App.MIN_WINDOW_WIDTH

    elseif key == "height" and (type(value) ~= "number" or value < App.MIN_WINDOW_HEIGHT) then
      self.config[key] = App.MIN_WINDOW_HEIGHT

    -- For scale, clamp to integer scale >= 1
    elseif key == "ui_scale" then
      if type(value) == "number" then
        self.config[key] = math.max(math.floor(value), 1)
      else
        self.config[key] = 1
      end

    elseif (key == "scroll_speed" or key == "shift_scroll_speed") and
        type(value) == "number" then
      if value > 10 then
        self.config[key] = 10
      elseif value < 1 then
        self.config[key] = 1
      end

    -- For player name, trim spaces or fill in from environment
    elseif key == "player_name" then
      value = value:match('^%s*(.*%S)') or "" -- Trim spaces
      if value:len() == 0 then -- If empty, use computer user's name,
        value = os.getenv("USER") or os.getenv("USERNAME")
      end
      value = value:match('^%s*(.*%S)') or ""
      if value:len() == 0 then -- unless that is also empty
        value = "PLAYER"
      end
      self.config[key] = value
    end
  end

  -- clamp scale to suitable values for current resolution
  if self.config.ui_scale * App.MIN_WINDOW_WIDTH > self.config.width or
      self.config.ui_scale * App.MIN_WINDOW_HEIGHT > self.config.height then
    self.config.ui_scale = math.floor(math.min(
        self.config.width / App.MIN_WINDOW_WIDTH,
        self.config.height / App.MIN_WINDOW_HEIGHT))
  end
end

function App:saveConfig()
  -- Load lines from config file
  local config_file = self.command_line["config-file"] or "config.txt"
  local fi = io.open(config_file, "r")
  local lines = {}
  local handled_ids = {}
  if fi then
    for line in fi:lines() do
      lines[#lines + 1] = line
      if not (string.find(line, "^%s*$") or string.find(line, "^%s*%-%-")) then -- empty lines or comments
        -- Look for identifiers we want to save
        local _, _, identifier, value = string.find(line, "^%s*([_%a][_%w]*)%s*=%s*(.-)%s*$")
        if identifier then
          local _, temp
          -- Trim possible trailing comment from value
          _, _, temp = string.find(value, "^(.-)%s*%-%-.*")
          value = temp or value
          -- Remove enclosing [[]], if necessary
          _, _, temp = string.find(value, "^%[%[(.*)%]%]$")
          value = temp or value

          -- If identifier also exists in runtime options, compare their values and
          -- replace the line, if needed
          handled_ids[identifier] = true
          if value ~= tostring(self.config[identifier]) then
            lines[#lines] = string.format("%s = %s", identifier,
                serialize(self.config[identifier], { long_bracket_level_start = 1 } ))
          end
        end
      end
    end
    fi:close()
  end
  -- Append options that were not found
  for identifier, value in pairs(self.config) do
    if not handled_ids[identifier] then
      if type(value) == "string" then
        value = string.format("[[%s]]", value)
      else
        value = tostring(value)
      end
      lines[#lines + 1] = string.format("%s = %s", identifier, value)
    end
  end
  -- Trim trailing newlines
  while lines[#lines] == "" do
    lines[#lines] = nil
  end

  fi = self:writeToFileOrTmp(config_file)
  for _, line in ipairs(lines) do
    fi:write(line .. "\n")
  end
  fi:close()
end

--! Tries to open the given file or a file in OS's temp dir.
-- Returns the file handler, and true if it was written to the intended file.
--!param file The full path of the intended file
--!param mode The mode in which the file is opened, defaults to write
function App:writeToFileOrTmp(file, mode)
  local f, err = io.open(file, mode or "w")
  if err then
    local tmp_file = os.tmpname()
    f = io.open(tmp_file, mode or "w")
    if self.ui then self.ui:addWindow(UIInformation(self.ui,
        { _S.errors.save_to_tmp:format(file, tmp_file, err) }))
    else
      print("Attempt to write to " .. file .. " failed. File was written instead to temporary location " .. tmp_file .. " because of the error: " .. err)
    end
  end
  assert(f, "Error: cannot write to filesystem")
  return f, not err
end

function App:fixHotkeys()
  -- Fill in default values for things which don't exist
  local hotkeys_defaults = select(6, corsixth.require("config_finder"))

  for k, v in pairs(hotkeys_defaults) do
    if self.hotkeys[k] == nil then
      self.hotkeys[k] = v
    end
  end

  for key, value in pairs(self.hotkeys) do
    -- Trim whitespace from beginning and end string values - it shouldn't be
    -- there (at least in any current configuration options).
    if type(value) == "string" then
      if value:match("^[%s]") or value:match("[%s]$") then
        self.hotkeys[key] = value:match("^[%s]*(.-)[%s]*$")
      end
    end
  end
end

function App:saveHotkeys()
  -- Load lines from config file
  local hotkeys_filename = self.command_line["hotkeys-file"] or "hotkeys.txt"
  local fi = io.open(hotkeys_filename, "r")
  local lines = {}
  local handled_ids = {}

  if fi then
    for line in fi:lines() do
      lines[#lines + 1] = line
      if not (string.find(line, "^%s*$") or string.find(line, "^%s*%-%-")) then -- empty lines or comments
        -- Look for identifiers we want to save
        local _, _, identifier, value = string.find(line, "^%s*([_%a][_%w]*)%s*=%s*(.-)%s*$")
        if identifier then
          local _, temp
          -- Trim possible trailing comment from value
          _, _, temp = string.find(value, "^(.-)%s*%-%-.*")
          value = temp or value
          -- Remove enclosing [[]], if necessary
          _, _, temp = string.find(value, "^%[%[(.*)%]%]$")
          value = temp or value

          -- If identifier also exists in runtime options, compare their values and
          -- replace the line, if needed
          handled_ids[identifier] = true

          if value ~= serialize(self.hotkeys[identifier]) then
            local new_value = self.hotkeys[identifier]
            if type(new_value) == "string" then
              new_value = string.format("[[%s]]", new_value)
            else
              new_value = serialize(new_value)
            end
            lines[#lines] = string.format("%s = %s", identifier, new_value)
          end
        end
      end
    end
    fi:close()
  end

  -- Append options that were not found
  for identifier, value in pairs(self.hotkeys) do
    if not handled_ids[identifier] then
      if type(value) == "string" then
        value = string.format("[[%s]]", value)
      else
        value = tostring(value)
      end
      lines[#lines + 1] = string.format("%s = %s", identifier, value)
    end
  end
  -- Trim trailing newlines
  while lines[#lines] == "" do
    lines[#lines] = nil
  end

  fi = self:writeToFileOrTmp(hotkeys_filename)
  for _, line in ipairs(lines) do
    fi:write(line .. "\n")
  end

  fi:close()
end

function App:run()
  -- The application "main loop" is an SDL event loop written in C, which calls
  -- a coroutine whenever an event occurs. Initially it may seem odd to involve
  -- coroutines, but it does give a few advantages:
  --  1) Lua can signal the main loop to exit by finishing the coroutine
  --  2) If an error occurs, the call stack is preserved in the coroutine, so
  --     Lua can query or print the call stack as required, rather than
  --     hardcoding error behaviour in C.
  local co = coroutine.create(function(app)
    local yield = coroutine.yield
    local dispatch = app.dispatch
    local repaint = true
    while app.running do
      repaint = dispatch(app, yield(repaint))
    end
  end)

  if self.config.track_fps then
    SDL.trackFPS(true)
    SDL.limitFPS(false)
  end

  self.running = true
  do
    local num_iterations = 0
    self.resetInfiniteLoopChecker = function()
      num_iterations = 0
    end
    debug.sethook(co, function()
      num_iterations = num_iterations + 1
      if num_iterations == 100 then
        error("Suspected infinite loop", 2)
      end
    end, "", 1e7)
  end
  coroutine.resume(co, self)
  local e, where = SDL.mainloop(co)
  debug.sethook(co, nil)
  self.running = false
  self.video:setCaptureMouse(false) -- Free the mouse, so the user can eg close the window.
  if e ~= nil then
    if where then
      -- Errors from an asynchronous callback done on the dispatcher coroutine
      -- will end up here. As the error didn't originate from a dispatched
      -- event, self.last_dispatch_type is wrong. Therefore, an extra value is
      -- returned from mainloop(), meaning that where == "callback".
      self.last_dispatch_type = where
    end
    print("An error has occurred!")
    print("Almost anything can be the cause, but the detailed information " ..
      "below can help the developers find the source of the error.")
    print("Running: The " .. self.last_dispatch_type .. " handler.")
    print("A stack trace is included below, and the handler has been disconnected.")
    print(debug.traceback(co, e, 0))
    print("")
    if self.world then
      self.world:gameLog("Error in " .. self.last_dispatch_type .. " handler: ")
      self.world:gameLog(debug.traceback(co, e, 0))
      self.world:dumpGameLog()
    end
    if self.world and self.last_dispatch_type == "timer" and self.world.current_tick_entity then
      -- Disconnecting the tick handler is quite a drastic measure, so give
      -- the option of just disconnecting the offending entity and attempting
      -- to continue.
      local handler = self.eventHandlers[self.last_dispatch_type]
      local entity = self.world.current_tick_entity
      self.world.current_tick_entity = nil
      if class.is(entity, Patient) then
        self.ui:addWindow(UIPatient(self.ui, entity))
      elseif class.is(entity, Staff) then
        self.ui:addWindow(UIStaff(self.ui, entity))
      end
      self.ui:addWindow(UIConfirmDialog(self.ui, true,
        "Sorry, but an error has occurred. There can be many reasons - see the " ..
        "log window for details. Would you like to attempt a recovery?",
        --[[persistable:app_attempt_recovery]] function()
        self.world:gameLog("Recovering from error in timer handler...")
        entity.ticks = false
        self.eventHandlers.timer = handler
      end
      ))
    end
    self.eventHandlers[self.last_dispatch_type] = nil
    if self.last_dispatch_type ~= "frame" then
      -- If it wasn't the drawing code which failed, then it would be useful
      -- to ensure that a draw happens, as with events disconnected, a frame
      -- might not otherwise be drawn for a while.
      pcall(self.drawFrame, self)
    end
    return self:run()
  end
end

local done_no_handler_warning = {}

function App:dispatch(evt_type, ...)
  local handler = self.eventHandlers[evt_type]
  if handler then
    self:resetInfiniteLoopChecker()
    self.last_dispatch_type = evt_type
    return handler(self, ...)
  else
    if not done_no_handler_warning[evt_type] then
      print("Warning: No event handler for " .. evt_type)
      done_no_handler_warning[evt_type] = true
    end
    return false
  end
end

function App:onTick(...)
  if (not self.moviePlayer.playing) then
    if self.world then
      self.world:onTick(...)
    end
    self.ui:onTick(...)
  end
  return true -- tick events always result in a repaint
end

--! Function for handling idle time in the main menu, which leads to playing the
--! demo gameplay trailer if left long enough
function App:idle()
  if not self.config.play_demo then return end
  -- Check if we are in a proper 'idle' state and solely on the main menu
  if not self.ui:getWindowActiveStatus() or not self.ui:getWindow(UIMainMenu) or
      self.ui:getWindow(UIUpdate) or self.ui:getWindow(UIConfirmDialog) then
    self:resetIdle()
    return
  end
  -- Have we been idle enough (~30s, based on SDL tick rate of 18ms)
  if self.idle_tick > 1680 then
    -- User is idle, play the demo gameplay movie
    self.moviePlayer:playDemoMovie()
    self:resetIdle()
  else
    self.idle_tick = self.idle_tick + 1
  end
end

-- Reset the idle count
function App:resetIdle()
  self.idle_tick = 0
end

local fps_history = {} -- Used to average FPS over the last thirty frames
for i = 1, 30 do fps_history[i] = 0 end
local fps_sum = 0 -- Sum of fps_history array
local fps_next = 1 -- Used to loop through fps_history when [over]writing

function App:drawFrame()
  self.video:startFrame()
  if (self.moviePlayer.playing) then
    self.key_modifiers = {}
    self.moviePlayer:refresh()
  else
    self.key_modifiers = SDL.getKeyModifiers()
    self.ui:draw(self.video)
  end
  self.video:endFrame()

  if self.config.track_fps then
    fps_sum = fps_sum - fps_history[fps_next]
    fps_history[fps_next] = SDL.getFPS()
    fps_sum = fps_sum + fps_history[fps_next]
    fps_next = (fps_next % #fps_history) + 1
  end
end

function App:getFPS()
  if self.config.track_fps then
    return fps_sum / #fps_history
  end
end

function App:onKeyDown(...)
  return self.ui:onKeyDown(...)
end

function App:onKeyUp(...)
  return self.ui:onKeyUp(...)
end

function App:onEditingText(...)
  return self.ui:onEditingText(...)
end

function App:onTextInput(...)
  return self.ui:onTextInput(...)
end

function App:onMouseUp(...)
  return self.ui:onMouseUp(...)
end

function App:onMouseDown(...)
  return self.ui:onMouseDown(...)
end

function App:onMouseMove(...)
  return self.ui:onMouseMove(...)
end

function App:onMouseWheel(...)
  return self.ui:onMouseWheel(...)
end

function App:onWindowActive(...)
  return self.ui:onWindowActive(...)
end

--! Window has been resized by the user
--! Call the UI to handle the new window size
function App:onWindowResize(...)
  return self.ui:onWindowResize(...)
end

function App:onMusicOver(...)
  return self.audio:onMusicOver(...)
end

function App:onMovieOver(...)
  self.moviePlayer:onMovieOver(...)
end

function App:onSoundOver(...)
  return self.audio:onSoundPlayed(...)
end

function App:onMultiGesture(...)
  return self.ui:onMultiGesture(...)
end

function App:isThemeHospitalPath(path)
  local ngot = 0
  for obj, _ in lfs.dir(path) do
    for _, thing in ipairs({ "data", "levels", "qdata" }) do
      if obj:lower() == thing and
          lfs.attributes(path .. pathsep .. obj, "mode") == "directory" then
        ngot = ngot + 1
      end
    end
  end
  if ngot == 3 then
    return true
  end
end

function App:checkInstallFolder()
  self.fs = FileSystem()
  local status, _
  if self.config.theme_hospital_install then
    status, _ = self.fs:setRoot(self.config.theme_hospital_install)
  end
  local message = "Please make sure that you point the game to" ..
      " a valid copy of the data files from the original game," ..
      " as said files are required for graphics and sounds."
  if not status then
    -- Table of predictable places. First three are platform independent,
    -- then macOS app and its parent folder, GOG bundle,
    -- then linux Filesystem Hierarchy Standard, then Windows Program Files
    -- mac_app_dir is the macOS app base directory named CorsixTH.app
    local mac_app_dir = debug.getinfo(1).short_src:match("(.*)/Contents/.")
    local user_dir = os.getenv("HOME") or os.getenv("USERPROFILE")
    local win_home_dir = nil;
    if os.getenv("HOMEDRIVE") and os.getenv("HOMEPATH") then
      win_home_dir = os.getenv("HOMEDRIVE") .. os.getenv("HOMEPATH")
      if win_home_dir == user_dir then win_home_dir = nil; end
    end
    local possible_locations = {
      user_dir,
      user_dir and (user_dir .. pathsep .. "Documents"),
      win_home_dir,
      select(1, corsixth.require("config_finder")):match("(.*[/\\])"):sub(1, -2),
      mac_app_dir,
      mac_app_dir and mac_app_dir:match("(.*)/.*%.app"),
      "/Applications/Theme Hospital.app/Contents/Resources/game/Theme Hospital.app/" ..
          "Contents/Resources/Theme Hospital.boxer/C.harddisk",
      "/usr/share/games/corsix-th",
      "/usr/local/share/games/corsix-th",
      os.getenv("ProgramFiles"),
      os.getenv("ProgramFiles(x86)"),
      [[C:]], [[D:]], [[E:]], [[F:]], [[G:]], [[H:]] }
    local possible_folders = { "ThemeHospital", "Theme Hospital", "HOSP", "TH97",
      [[GOG Galaxy\Games\Theme Hospital]], [[GOG.com\Theme Hospital]],
      [[GOG Games\Theme Hospital]], [[Origin Games\Theme Hospital\data\Game]],
      [[EA Games\Theme Hospital\data\Game]]
    }
    for _, dir in pairs(possible_locations) do
      if status then break end
      for _, folder in pairs(possible_folders) do
        local path = dir .. pathsep .. folder
        if lfs.attributes(path, "mode") == "directory" and self:isThemeHospitalPath(path) then
          print("Game data found at: " .. path)
          print("This will be written to the config file")
          self.config.theme_hospital_install = path
          status, _ = self.fs:setRoot(path)
          break
        end
      end
    end
    if not status then
      -- If the given directory didn't exist, then likely the config file hasn't
      -- been changed at all from the default, and we looked unsuccessfully in
      -- some likely folders for the game data, so we continue to initialise the
      -- app, and give the user a dialog asking for the correct directory.
      return false
    end
  end

  -- Check that a few core files are present
  local missing = {}
  local function check(path)
    if not self.fs:readContents(path) then
      missing[#missing + 1] = path
    end
  end

  check("Data" .. pathsep .. "VBlk-0.tab")
  check("Levels" .. pathsep .. "Level.L1")
  check("QData" .. pathsep .. "SPointer.dat")
  if #missing ~= 0 then
    missing = table.concat(missing, ", ")
    message = "Invalid Theme Hospital folder specified in config file, " ..
        "as at least the following files are missing: " .. missing .. ".\n" ..
        message
    print(message)
    print("Trying to let the user select a new one.")
    return false, { message }
  end

  -- Check for demo version
  if self.fs:readContents("DataM", "Demo.dat") then
    self.using_demo_files = true
    print("Notice: Using data files from demo version of Theme Hospital.")
    print("Consider purchasing a full copy of the game to support EA.")
  end

  -- Do a few more checks to make sure that commonly corrupted files are OK.
  local corrupt = {}

  -- Check for file corruption for local files.
  -- No check is done if the game is loaded from an ISO
  local function check_corrupt(path, correct_size, allow_missing)
    -- If the file exists but is smaller than usual it is probably corrupt
    if self.fs:fileExists(path) then
      local real_size = self.fs:fileSize(path)
      if real_size + 1024 < correct_size or real_size - 1024 > correct_size then
        corrupt[#corrupt + 1] = path .. " (Size: " .. math.floor(real_size / 1024) .. " kB / Correct: about " .. math.floor(correct_size / 1024) .. " kB)"
      end
    elseif not allow_missing then
      corrupt[#corrupt + 1] = path .. " (This file is missing)"
    end
  end

  if self.using_demo_files then
    check_corrupt("ANIMS" .. pathsep .. "WINLEVEL.SMK", 243188, true)
    check_corrupt("LEVELS" .. pathsep .. "LEVEL.L1", 163948)
    check_corrupt("DATA" .. pathsep .. "BUTTON01.DAT", 252811)
  else
    check_corrupt("ANIMS" .. pathsep .. "AREA01V.SMK", 251572, true)
    check_corrupt("ANIMS" .. pathsep .. "WINGAME.SMK", 2066656, true)
    check_corrupt("ANIMS" .. pathsep .. "WINLEVEL.SMK", 335220, true)
    check_corrupt("INTRO" .. pathsep .. "INTRO.SM4", 33616520, true)
    check_corrupt("QDATA" .. pathsep .. "FONT00V.DAT", 1024)
    check_corrupt("ANIMS" .. pathsep .. "LOSE1.SMK", 1009728, true)
  end

  if #corrupt ~= 0 then
    table.insert(corrupt, 1, "There appears to be corrupt files in your Theme Hospital folder, " ..
      "so don't be surprised if CorsixTH crashes. At least the following files are wrong:")
    table.insert(corrupt, message)
  end

  return true, #corrupt ~= 0 and corrupt or nil
end

function App:findSoundFont()
  local data_dir = self:getFullPath()

  local possible_locations = {
    self.config.soundfont or false,
    data_dir .. "FluidR3_GM.sf2",
    data_dir .. "FluidR3.sf3",
    "/usr/share/soundfonts/default.sf2", -- default linux
    "/usr/share/sounds/sf2/FluidR3_GM.sf2", -- debian based
    "/usr/share/soundfonts/FluidR3_GM.sf2" -- archlinux and others
  }

  for _, sf_path in ipairs(possible_locations) do
    if sf_path and lfs.attributes(sf_path) then
      return sf_path
    end
  end

  return nil
end

--! Get the directory containing the bitmap files.
--!return Name of the directory containing the bitmap files, ending with a
--        directory path separator.
function App:getBitmapDir()
  return (self.command_line["bitmap-dir"] or "Bitmap") .. pathsep
end

-- Load bitmap data into memory.
--!param filename Name of the file to load.
--!return The loaded data.
function App:readBitmapDataFile(filename)
  filename = self:getBitmapDir() .. filename
  local file = assert(io.open(filename, "rb"))
  local data = file:read("*a")
  file:close()
  if data:sub(1, 3) == "RNC" then
    data = assert(rnc.decompress(data))
  end
  return data
end

-- Read a data file of the application into memory (possibly with decompression).
--!param dir (string) Directory to read from. "Bitmap" and "Levels" are
--       meta-directories, and get resolved to real directories in the function.
--!param filename (string or nil) If specified, the file to load. If 'nil', the
--       'dir' parameter is the filename in the "Data" directory.
function App:readDataFile(dir, filename)
  if dir == "Bitmap" then
    return self:readBitmapDataFile(filename)
  elseif dir == "Levels" then
    return self:readMapDataFile(filename)
  end
  if filename == nil then
    dir, filename = "Data", dir
  end

  local data = assert(self.fs:readContents(dir .. pathsep .. filename))
  if data:sub(1, 3) == "RNC" then
    data = assert(rnc.decompress(data))
  end
  return data
end

--! Get a level file.
--!param path (string) Full path of the level file, or a Theme Hospital level filename
--!return If the file could be found, the data of the file, else a
--        tuple 'nil', and an error description
function App:readMapDataFile(path)
  local data
  if path:match(pathsep) then
    local file = io.open(path, "rb")
    if file then
      data = file:read("*a")
      file:close()
    end
  else
    data = self.fs:readContents("Levels" .. pathsep .. path)
    if not data then
      return nil, _S.errors.missing_th_data_file:format(path)
    end
  end
  if data then
    if data:sub(1, 3) == "RNC" then
      data = assert(rnc.decompress(data))
    end
  else
    -- Could not find the file
    return nil, _S.errors.map_file_missing:format(path)
  end
  return data
end

function App:loadLuaFolder(dir, no_results, append_to)
  if dir:sub(-1) ~= pathsep then dir = dir .. pathsep end
  local path = self:getFullPath({"Lua", dir}, true)
  local results = no_results and "" or (append_to or {})

  for file in lfs.dir(path) do
    if file:match("%.lua$") then
      local status, result = pcall(corsixth.require, dir .. file:sub(1, -5))
      if not status then
        print("Error loading " .. dir .. file .. ":\n" .. tostring(result))
      else
        if result == nil then
          if not no_results then
            print("Warning: " .. dir .. file .. " returned no value")
          end
        else
          if no_results then
            print("Warning: " .. dir .. file .. " returned a value:", result)
          else
            if type(result) == "table" and result.id then
              results[result.id] = result
            elseif type(result) == "function" then
              results[file:match("(.*)%.")] = result
            end
            results[#results + 1] = result
          end
        end
      end
    end
  end
  if no_results then
    return
  else
    return results
  end
end

--[[
  CorsixTH versioning follows a convention similar to semantic versioning but it
  does not accurately follow its standard. As we are currently <1.0.0 the major
  integer is not at play. Instead:
  Minor - denotes an new milestone of the program that often encompassses multiple
  patches that could break savegames without in-situ afterLoads
  Revision - denotes a revised hotfix release of the program that patches a major
  bug before the next milestone. The bug is then patched for the next milestone.
  Moving forward, revisions should have a savegame_version bump of 1, as 10
  savegame versions are reserved each release for patching.
  All beta versions must have a savegame increment each time
  Each patch note must begin with a '-'
--]]
local release_table = {
  -- Format: major, minor, revision, patch (string), savegame_version
  {major = 0, minor = 0, revision = 8, patch = "", version = 0}, -- Beta 8 or below
  {major = 0, minor = 1, revision = 0, patch = "", version = 51},
  {major = 0, minor = 10, revision = 0, patch = "", version = 53},
  {major = 0, minor = 11, revision = 0, patch = "", version = 54},
  {major = 0, minor = 20, revision = 0, patch = "", version = 66},
  {major = 0, minor = 21, revision = 0, patch = "", version = 72},
  {major = 0, minor = 30, revision = 0, patch = "", version = 78},
  {major = 0, minor = 40, revision = 0, patch = "", version = 91},
  {major = 0, minor = 50, revision = 0, patch = "", version = 105},
  {major = 0, minor = 60, revision = 0, patch = "", version = 111},
  {major = 0, minor = 61, revision = 0, patch = "", version = 122},
  {major = 0, minor = 62, revision = 0, patch = "", version = 127},
  {major = 0, minor = 63, revision = 0, patch = "", version = 134},
  {major = 0, minor = 64, revision = 0, patch = "", version = 138},
  {major = 0, minor = 65, revision = 0, patch = "", version = 156},
  -- There was also 0.65.1, not differentiated by version number
  {major = 0, minor = 66, revision = 0, patch = "", version = 170},
  {major = 0, minor = 67, revision = 0, patch = "", version = 180},
  {major = 0, minor = 68, revision = 0, patch = "", version = 194},
  {major = 0, minor = 69, revision = 0, patch = "-beta1", version = 216},
  {major = 0, minor = 69, revision = 0, patch = "-beta2", version = 218},
  {major = 0, minor = 69, revision = 0, patch = "-rc1", version = 219},
  {major = 0, minor = 69, revision = 0, patch = "", version = 220},
  {major = 0, minor = 69, revision = 1, patch = "", version = 221},
}

--! Retrieve the current savegame version as defined in the application.
function App:getCurrentVersion()
  return self.savegame_version
end

--! Requests data regarding a given savegame version
--!param savegame_version (number) What to lookup, uses application version if blank
--!return the matching release table entry
-- If no releases match it returns the base release with the savegame version
-- inserted
function App:getReleaseData(savegame_version)
  savegame_version = savegame_version or self:getCurrentVersion()
  local release_data
  for i = #release_table, 1, -1 do
    local release = release_table[i]
    if release.version == savegame_version then
      release_data = release
      break
    elseif (release.version - savegame_version) < 0 then
      -- we're not on a release version
      local develop = shallow_clone(release) -- prevent recursion
      develop.version = savegame_version
      develop.patch = release.patch .. "-dev" .. savegame_version
      release_data = develop
      break
    end
  end
  return release_data
end

--! Provides the release (or development) string for a given savegame version
--!param savegame_version (number) The version to look up
--!return A string in the format "v<major>.<minor>.<revision>[patch]"
--! For development builds, the savegame version is appended as a patch e.g. 'dev213'
function App:getReleaseString(savegame_version)
  local release = self:getReleaseData(savegame_version)
  local release_string = "v" .. release.major .. "." .. release.minor .. "." ..
      release.revision
  release_string = release_string .. release.patch
  return release_string
end

--! Reports a difference between two versions based on requested methodology.
--!param version_a (number or table) The first (usually newer) version to test
--!param version_b (number or table) The second (usually older) version to test
--!param method (string) What method to compare by
--- method(release) reports the difference between the matching releases in steps,
--- revisions are not counted.
--- For development builds it will use the base release it started from when using
--- the release method
--- method(version) reports the difference between two savegame versions
--!return The step difference between release a and release b for release method
--- or The raw savegame version difference for version method
function App:compareVersions(version_a, version_b, method)
  assert(type(version_a) == "table" or type(version_a) == "number",
      "version_a requires savegame version or an entry from the version table to compare")
  assert(type(version_b) == "table" or type(version_b) == "number",
      "version_b requires savegame version or an entry from the version table to compare")
  assert(method == "release" or method == "version",
      "Not using a valid compare method")

  if method == "release" then
    local function countBackward(version_to_check)
      local step = 0
      for i = #release_table, 1, -1 do
        local release = release_table[i]
        if release.version == version_to_check then
          break
        elseif (release.version - version_to_check) < 0 then
          -- we're not on a release version
          if step == 0 then step = 1 break end -- working from current development
          break
        end
        if release.revision == 0 and release.patch == "" then
          step = step - 1
        end
      end
      return step
    end

    if type(version_a) == "number" then version_a = self:getReleaseData(version_a) end
    if type(version_b) == "number" then version_b = self:getReleaseData(version_b) end
    return countBackward(version_a.version) - countBackward(version_b.version)
  end

  if method == "version" then
    local a = version_a.version or version_a
    local b = version_b.version or version_b
    return a - b
  end
end


function App:save(filename)
  return SaveGameFile(filename)
end

-- Omit the usual file extension so this file cannot be seen from the normal load and save screen and cannot be overwritten
function App:quickSave()
  local filename = "quicksave.qs"
  return SaveGameFile(self.savegame_dir .. filename)
end

function App:load(filepath)
  if self.world then
    self:worldExited()
  end
  return LoadGameFile(filepath)
end

function App:quickLoad()
  local filename = "quicksave.qs"
  if lfs.attributes(self.savegame_dir .. filename) then
    self:load(self.savegame_dir .. filename)
  else
    self:quickSave()
    self.ui:addWindow(UIInformation(self.ui, { _S.errors.load_quick_save }))
  end
end

--! Function to check the loaded game is compatible with the program
--!param save_version (num)
--!param gfx_set (string) What graphics set is used
--!return true if compatible, otherwise false
function App:checkCompatibility(save_version, gfx_set)
  local app_version = self.savegame_version
  local err

  -- First check the graphics set matches with the game files
  if (gfx_set == "demo" and not self.using_demo_files) then
    err = _S.errors.compatibility_error.demo_in_full
  elseif (gfx_set == "full" and self.using_demo_files) then
    err = _S.errors.compatibility_error.full_in_demo

    -- if that's all good, check the save and app version
  elseif app_version >= save_version or self.config.debug then
    return true
  else -- savegame newer than application
    err = _S.errors.compatibility_error.new_in_old
  end

  UILoadGame:loadError(err)
  return false
end

--! Check that a file at a full path exists, or find it, or expand filename to full paths
--!param test_file (string) A full path or a filename of a level or map file
--!return (string) A full path that exists
function App:_checkOrFind(test_file, campaign_dir)
  -- Check if test_file is a full path (file in a subfolder)
  local folder_name, filename = test_file:match(".+[\\/](.+)[\\/](.+)")
  if folder_name and folder_name:len() > 0 then
    -- Full path to the file is known, check file is present
    local file_handler, _ = io.open(test_file)
    if file_handler then
      file_handler:close()
      return test_file
    end
    -- File not found, prepare to search with the found filename
    test_file = filename
    -- Add path separator of current computer
    folder_name = folder_name .. pathsep
  else
    folder_name = ""
  end
  -- Only filename is known, search for file
  local level = self.map and self.map.level_number:match("(.+[\\/])") or ""
  local campaign_folder = (self.world and self.world.campaign_info and self.world.campaign_info.folder) or ""
  local search_paths = {
    -- The folder of the campaign or level file, if known
    campaign_dir or campaign_folder,
    level,
    self.user_campaign_dir .. folder_name,
    self.user_campaign_dir,
    self.user_level_dir,
    self.campaign_dir .. folder_name,
    self.campaign_dir,
    self.level_dir,
  }
  return self:findFileInDirs(search_paths, test_file)
end

--! Restarts the current level (offers confirmation window first)
--!param message (string) Optional message to the player
function App:restart(message)
  assert(self.map, "Trying to restart while no map is loaded.")
  self.ui:addWindow(UIConfirmDialog(self.ui, true, message or _S.confirmation.restart_level,
    --[[persistable:app_confirm_restart]] function()
    self:worldExited()
    local campaign_info = self.world.campaign_info
    local level = self.map.level_number
    local difficulty = self.map.difficulty
    local name, file, intro = self.map.level_name, self.map.map_file, self.map.level_intro
    if tonumber(level) then -- TH campaign
      self:loadLevel(level, difficulty, name, file, intro, nil, _S.errors.load_level_prefix, campaign_info)
      return
    end

    level = self:_checkOrFind(level)
    if not file:match("^LEVEL%.L%d") then -- Map file might be a TH map filename
      file = self:_checkOrFind(file)
    end
    if level and file then
      self:loadLevel(level, difficulty, name, file, intro, nil, _S.errors.load_level_prefix, campaign_info)
    else
      self.ui:addWindow(UIInformation(self.ui, { _S.errors.cannot_restart_missing_files
          :format(self.map.level_number, self.map.map_file) }))
    end
  end))
end

--! Begin the map editor
function App:mapEdit()
  self:loadLevel("", nil, nil, nil, nil, true, _S.errors.load_map_prefix, nil)
end

--! Exits the game completely (no confirmation window)
function App:exit()
  -- Save config before exiting
  self:saveConfig()
  self.running = false
end

--! Exits the game completely without saving the config i.e. Alt+F4 for Quit Application
function App:abandon()
  self.running = false
end

--! This function is automatically called after loading a game and serves for compatibility.
function App:afterLoad()
  self.ui:addOrRemoveDebugModeKeyHandlers()
  local old = self.world.savegame_version or 0
  local new = self.savegame_version

  if old == 0 then
    -- Game log was not present before introduction of savegame versions, so create it now.
    self.world.game_log = {}
    self.world:gameLog("Created Gamelog on load of old (pre-versioning) savegame.")
  end
  if not self.world.original_savegame_version then
    self.world.original_savegame_version = old
  end
  local first = self.world.original_savegame_version

  -- Generate the human-readable version number (old [loaded save], new [program], first [original])
  local first_version = first .. " (" .. self:getReleaseString(first) .. ")"
  local old_version = old .. " (" .. self:getReleaseString(old) .. ")"
  local new_version = new .. " (" .. self:getReleaseString(new) .. ")"

  if new == old then
    local msg_same = "Savegame version is %s, originally it was %s."
    self.world:gameLog(msg_same:format(new_version, first_version))
    self.world:playLoadedEntitySounds()
  elseif new > old then
    local msg_older = "Savegame changed from %s to %s. The save was created using %s."
    self.world:gameLog(msg_older:format(old_version, new_version, first_version))
  else -- Save is newer than the game and can only proceed in debug mode
    local get_old_release_version = self.world.release_version or "Trunk" -- For compatibility
    old_version = old .. " (" .. get_old_release_version .. ")"
    local msg_newer = "Warning: loaded savegame version %s in older version %s."
    self.world:gameLog(msg_newer:format(old_version, new_version))
    self.ui:addWindow(UIInformation(self.ui, { _S.warnings.newersave }))
  end
  self.world.release_version = self:getReleaseString(new)
  self.world.savegame_version = new

  if old < 87 then
    local new_object = corsixth.require("objects.gates_to_hell")
    Object.processTypeDefinition(new_object)
    self.objects[new_object.id] = new_object
    self.world:newObjectType(new_object)
  end

  if old < 114 then
    local rathole_type = corsixth.require("objects.rathole")
    Object.processTypeDefinition(rathole_type)
    self.objects[rathole_type.id] = rathole_type
    self.world:newObjectType(rathole_type)
  end

  --[[Information only:
  if old < 166 then
    Graphics set type was introduced at this version.
    Nothing to do here as it is handled by persistance.
    However, it introduces compatibility limitations between the demo and full game
    and should be noted.
  end
  ]] --

  self.map:afterLoad(old, new)
  self.ui:afterLoad(old, new)
  self.world:afterLoad(old, new)
end

--! Runs a comparison between the current (installed) version and the reported
--! update table hosted by Github. If the update table is newer, it will generate
--! an update window.
--! As pre-releases are not announced on the update table, the checker also assumes
--! that any current version with a patch in its name (Beta, RC, etc) will be older
--! than the update table's version if their major, minor, and revision components match.
function App:checkForUpdates()
  -- Only check for updates once per application launch
  if not self.check_for_updates or not self.config.check_for_updates then return end
  self.check_for_updates = false

  -- Default language to use for the changelog if no localised version is available
  local default_language = "en"
  local current_version = self:getReleaseString()

  -- Only check for updates against released versions
  if string.find(current_version, "dev") then
    print("Will not check for updates since this is a development version.")
    return
  end

  print("Checking for CorsixTH updates...")
  local update_body, err = TH.FetchLatestVersionInfo()

  if not update_body then
    print("Couldn't check for updates: " .. err)
    return
  end

  local update_table = loadstring_envcall(update_body, "@updatechecker") {}
  update_table.revision = update_table.revision or 0
  local changelog = update_table["changelog_" .. default_language]
  local new_version = update_table.major .. '.' .. update_table.minor .. '.' .. update_table.revision

  -- Semantic version comparison of the current and update version numbers
  -- A return value of true means the current version is newer
  local function compare_versions()
    local current_major, current_minor, current_revision, current_patch =
        string.match(current_version, "(%d+)%.(%d+)%.?(%d*) ?(.*)")
    current_major, current_minor = tonumber(current_major), tonumber(current_minor)
    if current_major > update_table.major then return true
    elseif current_major < update_table.major then return false
    end
    if current_minor > update_table.minor then return true
    elseif current_minor < update_table.minor then return false
    end

    current_revision = tonumber(current_revision) or 0
    current_patch = string.len(current_patch) > 0 and current_patch
    if current_patch then return current_revision > update_table.revision end
    return current_revision >= update_table.revision
  end
  if compare_versions() then
    print("You are running the latest version of CorsixTH.")
    return
  end

  -- Check to make sure download URL is trusted
  local download_url = update_table.download_url
  local trusted_url = false
  local trusted_prefixes = { 'https://corsixth.com/', 'https://github.com/', 'https://corsixth.github.io/' }

  for _, v in ipairs(trusted_prefixes) do
    if download_url:sub(1, #v) == v then
      trusted_url = true
      break
    end
  end
  if not trusted_url then
    print("Update download url is not on the trusted domains list (" .. download_url .. ")")
    return
  end

  -- Check to see if there's a changelog in the user's language
  local current_langs = self.strings:getLanguageNames(self.config.language)
  for _, v in ipairs(current_langs) do
    if (update_table["changelog_" .. v]) then
      changelog = update_table["changelog_" .. v]
      break
    end
  end

  print("New version found: " .. new_version)
  -- Display the update window
  self.ui:addWindow(UIUpdate(self.ui, current_version, new_version, changelog, download_url))
end

-- Free up / stop any resources relying on the current video object
function App:prepareVideoUpdate()
  self.video:endFrame()
  self.moviePlayer:deallocatePictureBuffer()
end

-- Update / start any resources relying on a video object
function App:finishVideoUpdate()
  self.gfx:updateTarget(self.video)
  self.moviePlayer:updateRenderer()
  self.moviePlayer:allocatePictureBuffer()
  self.video:startFrame()
end

function App:isUpdateCheckDisabledByConfig()
  return TH.GetCompileOptions().update_check and not self.config.check_for_updates
end

function App:isUpdateCheckAvailable()
  return TH.GetCompileOptions().update_check
end

--! Generate information about user's system and the program
--!return System and program info as a string
function App:gamelogHeader()
  local compile_opts = TH.GetCompileOptions()
  local comp_details = {}
  for key, value in pairs(compile_opts) do
    table.insert(comp_details, key .. ": " .. tostring(value))
  end
  table.sort(comp_details)
  local compiled = string.format("Compiled with %s\nSDL renderer: %s\n",
      table.concat(comp_details, ", "), self.video:getRendererDetails())
  local running = string.format("%s run with api version: %s, game version: %s, savegame version: %s\n",
      compile_opts.jit or _VERSION, tostring(corsixth.require("api_version")),
      self:getReleaseString(), tostring(SAVEGAME_VERSION))
  return (compiled .. running)
end

-- Do not remove, for savegame compatibility < r1891
local app_confirm_quit_stub = --[[persistable:app_confirm_quit]] function()
end<|MERGE_RESOLUTION|>--- conflicted
+++ resolved
@@ -28,11 +28,7 @@
 -- and add compatibility code in afterLoad functions
 -- Recommended: Also replace/Update the summary comment
 
-<<<<<<< HEAD
-local SAVEGAME_VERSION = 237 -- Do not show the mood of the VIP and Inspector
-=======
-local SAVEGAME_VERSION = 237 -- Scale Fixes
->>>>>>> 880b1433
+local SAVEGAME_VERSION = 238 -- Do not show the mood of the VIP and Inspector
 
 class "App"
 
