--- conflicted
+++ resolved
@@ -28,11 +28,7 @@
 -- Increment each time a savegame break would occur
 -- and add compatibility code in afterLoad functions
 
-<<<<<<< HEAD
-local SAVEGAME_VERSION = 159
-=======
-local SAVEGAME_VERSION = 161
->>>>>>> 6baf31a0
+local SAVEGAME_VERSION = 162
 
 class "App"
 
