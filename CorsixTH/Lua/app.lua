--[[ Copyright (c) 2009 Peter "Corsix" Cawley

Permission is hereby granted, free of charge, to any person obtaining a copy of
this software and associated documentation files (the "Software"), to deal in
the Software without restriction, including without limitation the rights to
use, copy, modify, merge, publish, distribute, sublicense, and/or sell copies
of the Software, and to permit persons to whom the Software is furnished to do
so, subject to the following conditions:

The above copyright notice and this permission notice shall be included in all
copies or substantial portions of the Software.

THE SOFTWARE IS PROVIDED "AS IS", WITHOUT WARRANTY OF ANY KIND, EXPRESS OR
IMPLIED, INCLUDING BUT NOT LIMITED TO THE WARRANTIES OF MERCHANTABILITY,
FITNESS FOR A PARTICULAR PURPOSE AND NONINFRINGEMENT. IN NO EVENT SHALL THE
AUTHORS OR COPYRIGHT HOLDERS BE LIABLE FOR ANY CLAIM, DAMAGES OR OTHER
LIABILITY, WHETHER IN AN ACTION OF CONTRACT, TORT OR OTHERWISE, ARISING FROM,
OUT OF OR IN CONNECTION WITH THE SOFTWARE OR THE USE OR OTHER DEALINGS IN THE
SOFTWARE. --]]

local pathsep = package.config:sub(1, 1)
local rnc = require("rnc")
local lfs = require("lfs")
local TH = require("TH")
local SDL = require("sdl")
local runDebugger = corsixth.require("run_debugger")

-- Increment each time a savegame break would occur
-- and add compatibility code in afterLoad functions
-- Recommended: Also replace/Update the summary comment

local SAVEGAME_VERSION = 176 -- Palette fix

class "App"

---@type App
local App = _G["App"]

function App:App()
  self.command_line = {}
  self.config = {}
  self.hotkeys = {}
  self.runtime_config = {}
  self.running = false
  self.key_modifiers = {}
  self.gfx = {}
  self.last_dispatch_type = ""
  self.eventHandlers = {
    frame = self.drawFrame,
    timer = self.onTick,
    keydown = self.onKeyDown,
    keyup = self.onKeyUp,
    textediting = self.onEditingText,
    textinput = self.onTextInput,
    buttonup = self.onMouseUp,
    buttondown = self.onMouseDown,
    mousewheel = self.onMouseWheel,
    motion = self.onMouseMove,
    active = self.onWindowActive,
    window_resize = self.onWindowResize,
    music_over = self.onMusicOver,
    movie_over = self.onMovieOver,
    sound_over = self.onSoundOver,
    multigesture = self.onMultiGesture
  }
  self.strings = {}
  self.savegame_version = SAVEGAME_VERSION
  self.check_for_updates = true
  self.idle_tick = 0
end

--! Starts a Lua DBGp client & connects it to a DBGp server.
--!return error_message (String) Returns an error message or nil.
function App:connectDebugger()
  return runDebugger()
end

function App:setCommandLine(...)
  self.command_line = { ... }
  for _, arg in ipairs(self.command_line) do
    local setting, value = arg:match("^%-%-([^=]*)=(.*)$") --setting=value
    if value then
      self.command_line[setting] = value
    end
  end
end

function App:init()
  -- App initialisation 1st goal: Get the loading screen up

  print("")
  print("")
  print("---------------------------------------------------------------")
  print("")
  print("Welcome to CorsixTH " .. self:getVersion() .. "!")
  print("")
  print("---------------------------------------------------------------")
  print("")
  print("This window will display useful information if an error occurs.")
  print("")
  print("---------------------------------------------------------------")
  print("")

  -- Prereq 1: Config file (for screen width / height / TH folder)
  -- Note: These errors cannot be translated, as the config file specifies the language
  local conf_path = self.command_line["config-file"] or "config.txt"
  local conf_chunk, conf_err = loadfile_envcall(conf_path)
  if not conf_chunk then
    error("Unable to load the config file. Please ensure that CorsixTH " ..
      "has permission to read/write " .. conf_path .. ", or use the " ..
      "--config-file=filename command line option to specify a writable file. " ..
      "For reference, the error loading the config file was: " .. conf_err)
  else
    conf_chunk(self.config)
  end
  self:fixConfig()
  corsixth.require("filesystem")
  local good_install_folder, error_message = self:checkInstallFolder()
  self.good_install_folder = good_install_folder
  self.level_dir = debug.getinfo(1, "S").source:sub(2, -12) .. "Levels" .. pathsep
  self.campaign_dir = debug.getinfo(1, "S").source:sub(2, -12) .. "Campaigns" .. pathsep
  self:initUserDirectories()
  self:initSavegameDir()
  self:initScreenshotsDir()

  -- Create the window
  if not SDL.init("video", "timer") then
    return false, "Cannot initialise SDL"
  end
  local compile_opts = TH.GetCompileOptions()
  if compile_opts.audio then
    SDL.init("audio")
  end
  local api_version = corsixth.require("api_version")
  if api_version ~= compile_opts.api_version then
    api_version = api_version or 0
    compile_opts.api_version = compile_opts.api_version or 0
    if api_version < compile_opts.api_version then
      print("Notice: Compiled binary is more recent than Lua scripts.")
    elseif api_version > compile_opts.api_version then
      print("Warning: Compiled binary is out of date. CorsixTH will likely" ..
        " fail to run until you recompile the binary.")
    end
  end

  -- Report operating system
  if compile_opts.os then
    self.os = compile_opts.os
  end

  local modes = {}
  self.fullscreen = false
  if self.config.fullscreen then
    self.fullscreen = true
    modes[#modes + 1] = "fullscreen"
  end
  if self.config.track_fps then
    modes[#modes + 1] = "present immediate"
  end
  if self.config.direct_zoom == nil or self.config.direct_zoom then
    modes[#modes + 1] = "direct zoom"
  end
  self.modes = modes
  self.video = assert(TH.surface(self.config.width, self.config.height, unpack(modes)))
  self.video:setBlueFilterActive(false)
  SDL.wm.setIconWin32()

  self:setCaptureMouse()
  self.caption = "CorsixTH"

  -- Create gamelog file if missing
  self:initGamelogFile()

  -- Prereq 2: Load and initialise the graphics subsystem
  corsixth.require("persistance")
  corsixth.require("graphics")
  self.gfx = Graphics(self)

  -- Put up the loading screen
  if good_install_folder then
    self.video:startFrame()
    self.gfx:loadRaw("Load01V", 640, 480):draw(self.video,
      math.floor((self.config.width - 640) / 2), math.floor((self.config.height - 480) / 2))
    self.video:endFrame()
    -- Add some notices to the loading screen
    local notices = {}
    local font = self.gfx:loadBuiltinFont()
    if TH.freetype_font and self.gfx:hasLanguageFont("unicode") then
      notices[#notices + 1] = TH.freetype_font.getCopyrightNotice()
      font = self.gfx:loadLanguageFont("unicode", font:getSheet())
    end
    notices = table.concat(notices)
    if notices ~= "" then
      self.video:startFrame()
      self.gfx:loadRaw("Load01V", 640, 480):draw(self.video,
        math.floor((self.config.width - 640) / 2), math.floor((self.config.height - 480) / 2))
      font:drawWrapped(self.video, notices, 32,
        math.floor((self.config.height + 400) / 2), math.floor(self.config.width - 64), "center")
      self.video:endFrame()
    end
  end

  -- App initialisation 2nd goal: Load remaining systems and data in an appropriate order

  math.randomseed(os.time() + SDL.getTicks())
  -- The following psuedo-random number generators are based on different
  -- disritubtion algorithms. For explanations and how to use them see the Wiki

  -- Add math.t_random globally.
  -- It generates pseudo random triangular distributed numbers in interval (a, b)
  -- mostly around c between a and b.
  strict_declare_global "math.t_random"
  math.t_random = function(a, c, b)
    assert(a < c, "Left boundary a should be less than center c.")
    assert(c < b, "Right boundary b should more than center c.")
    -- normalize c (a -> 0, b -> 1)
    local range = b - a
    c = (c - a) / range

    local u = math.random()
    if u <= c then
      return a + math.sqrt(c * u) * range
    else
      return a + (1 - math.sqrt((1 - c) * (1 - u))) * range
    end
  end

  -- Add math.n_random globally. It generates pseudo random normally distributed
  -- numbers using the Box-Muller transform.
  strict_declare_global "math.n_random"
  math.n_random = function(mean, variance)
    return mean + math.sqrt(-2 * math.log(math.random()))
        * math.cos(2 * math.pi * math.random()) * variance
  end
  -- Also add the nice-to-have function math.round
  strict_declare_global "math.round"
  math.round = function(input)
    return math.floor(input + 0.5)
  end
  -- Load audio
  corsixth.require("audio")
  self.audio = Audio(self)
  self.audio:init()

  -- Load movie player
  corsixth.require("movie_player")
  self.moviePlayer = MoviePlayer(self, self.audio, self.video)
  if good_install_folder then
    self.moviePlayer:init()
  end

  -- Load strings before UI and before additional Lua
  corsixth.require("strings")
  corsixth.require("string_extensions")
  self.strings = Strings(self)
  self.strings:init()
  local language_load_success = self:initLanguage()
  if (self.command_line.dump or ""):match("strings") then
    -- Specify --dump=strings on the command line to dump strings
    -- (or insert "true or" after the "if" in the above)
    self:dumpStrings()
  end

  -- Load/setup hotkeys.
  local hotkeys_path = self.command_line["hotkeys-file"] or "hotkeys.txt"
  local hotkeys_chunk, hotkeys_err = loadfile_envcall(hotkeys_path)
  if not hotkeys_chunk then
    error(_S.hotkeys_file_err.file_err_01 .. hotkeys_path .. _S.hotkeys_file_err.file_err_02 .. hotkeys_err)
  else
    hotkeys_chunk(self.hotkeys)
  end
  self:fixHotkeys()

  -- Load map before world
  corsixth.require("map")

  -- Load additional Lua before world
  if good_install_folder then
    self.anims = self.gfx:loadAnimations("Data", "V")
    self.animation_manager = AnimationManager(self.anims)
    self.walls = self:loadLuaFolder("walls")
    corsixth.require("entity")
    corsixth.require("entities.humanoid")
    corsixth.require("entities.object")
    corsixth.require("entities.machine")

    local objects = self:loadLuaFolder("objects")
    self.objects = self:loadLuaFolder("objects/machines", nil, objects)
    -- Doors are in their own folder to ensure that the swing doors (which
    -- depend on the door) are loaded after the door object.
    self.objects = self:loadLuaFolder("objects/doors", nil, objects)
    for _, v in ipairs(self.objects) do
      if v.slave_id then
        v.slave_type = self.objects[v.slave_id]
        v.slave_type.master_type = v
      end
      Object.processTypeDefinition(v)
    end

    corsixth.require("room")
    self.rooms = self:loadLuaFolder("rooms")

    corsixth.require("humanoid_action")
    self.humanoid_actions = self:loadLuaFolder("humanoid_actions")

    local diseases = self:loadLuaFolder("diseases")
    self.diseases = self:loadLuaFolder("diagnosis", nil, diseases)

    -- Load world before UI
    corsixth.require("world")
  end

  -- Load UI
  corsixth.require("ui")
  if good_install_folder then
    corsixth.require("game_ui")
    self.ui = UI(self, true)
  else
    self.ui = UI(self, true)
    self.ui:setMenuBackground()
    local function callback(path)
      TheApp.config.theme_hospital_install = path
      TheApp:saveConfig()
      debug.getregistry()._RESTART = true
      TheApp.running = false
    end

    self.ui:addWindow(UIDirectoryBrowser(self.ui, nil, _S.install.th_directory, "InstallDirTreeNode", callback))
    return true
  end


  -- Load main menu (which creates UI)
  local function callback_after_movie()
    self:loadMainMenu()
    -- If we couldn't properly load the language, show an information dialog
    if not language_load_success then
      -- At this point we know the language is english, so no use having
      -- localized strings.
      self.ui:addWindow(UIInformation(self.ui, { "The game language has been reverted" ..
          " to English because the desired language could not be loaded. " ..
          "Please make sure you have specified a font file in the config file." }))
    end

    -- If the player wants to continue then load the youngest file in the Autosaves folder
    -- If they give a month number then load that month's autosave
    if self.command_line.continue then
      local num = self.command_line.continue
      local file = "Autosaves" .. pathsep .. "Autosave" .. num .. ".sav"
      if num >= "1" and num <= "12" and lfs.attributes(self.savegame_dir .. file, "size") then
        self.command_line.load = file
      else
        self.command_line.load = "Autosaves" .. pathsep ..
            FileTreeNode(self.savegame_dir .. "Autosaves"):getMostRecentlyModifiedChildFile(".sav").label
      end
    end
    -- If a savegame was specified, load it
    if self.command_line.load then
      local status, err = pcall(self.load, self, self.savegame_dir .. self.command_line.load)
      if not status then
        err = _S.errors.load_prefix .. err
        print(err)
        self.ui:addWindow(UIInformation(self.ui, { err }))
      end
    end
    -- There might also be a message from the earlier initialization process that should be shown.
    -- Show it using the built-in font in case the game's font is messed up.
    if error_message then
      self.ui:addWindow(UIInformation(self.ui, error_message, true))
    end
  end

  if self.config.play_intro then
    self.moviePlayer:playIntro(callback_after_movie)
  else
    callback_after_movie()
  end
  return true
end

<<<<<<< HEAD
--! Tries to initialize the user level and campaign directories, returns true on
=======
--! Works out the intended location of the gamelog file.
--!return full path gamelog should exist at
function App:getGamelogPath()
  local config_path = self.command_line["config-file"] or ""
  config_path = config_path:match("^(.-)[^" .. pathsep .. "]*$")
  return config_path .. "gamelog.txt"
end

--! Checks and creates the gamelog file if it does not exist.
function App:initGamelogFile()
  local gamelog_path = self:getGamelogPath()
  local gamelog = io.open(gamelog_path, "r")
  if gamelog then gamelog:close() return end

  local fi = self:writeToFileOrTmp(gamelog_path)
  fi:write(self:getSystemInfo())
  fi:close()
end

--! Tries to initialize the user and built in level directories, returns true on
>>>>>>> ebf48979
--! success and false on failure.
-- TODO: Integrate other directory initialisations into this function
function App:initUserDirectories()
  local conf_path = self.command_line["config-file"] or "config.txt"

  --! Attempt to set the user's directory choice
  --!param dir (path) The defined path of the folder by the user
  --!param label (string) What folder is being set, for the error dialogue
  --!return The fully qualified path or 'false' if directory creation failed (leading
  --! to game exit)
  local function setUserDir(dir, label)
    if dir:sub(-1, -1) == pathsep then
      dir = dir:sub(1, -2)
    end
    if lfs.attributes(dir, "mode") ~= "directory" then
      if not lfs.mkdir(dir) then
        print("Notice:" .. label .. "directory does not exist and could not be created.")
        return false -- Force game exit
      end
    end
    if dir:sub(-1, -1) ~= pathsep then
     dir = dir .. pathsep
    end
    return dir
  end

  self.user_level_dir = self.config.levels or
      conf_path:match("^(.-)[^" .. pathsep .. "]*$") .. "Levels"
  self.user_level_dir = setUserDir(self.user_level_dir, "Levels")
  self.user_campaign_dir = self.config.campaigns or
      conf_path:match("^(.-)[^" .. pathsep .. "]*$") .. "Campaigns"
  self.user_campaign_dir = setUserDir(self.user_campaign_dir, "Campaigns")

  return true
end

--! Tries to initialize the savegame directory, returns true on success and
--! false on failure.
function App:initSavegameDir()
  local conf_path = self.command_line["config-file"] or "config.txt"
  self.savegame_dir = self.config.savegames or
      conf_path:match("^(.-)[^" .. pathsep .. "]*$") .. "Saves"

  if self.savegame_dir:sub(-1, -1) == pathsep then
    self.savegame_dir = self.savegame_dir:sub(1, -2)
  end
  if lfs.attributes(self.savegame_dir, "mode") ~= "directory" then
    if not lfs.mkdir(self.savegame_dir) then
      print("Notice: Savegame directory does not exist and could not be created.")
      return false
    end
  end
  if self.savegame_dir:sub(-1, -1) ~= pathsep then
    self.savegame_dir = self.savegame_dir .. pathsep
  end
  return true
end

function App:initScreenshotsDir()
  local conf_path = self.command_line["config-file"] or "config.txt"
  self.screenshot_dir = self.config.screenshots or
      conf_path:match("^(.-)[^" .. pathsep .. "]*$") .. "Screenshots"

  if self.screenshot_dir:sub(-1, -1) == pathsep then
    self.screenshot_dir = self.screenshot_dir:sub(1, -2)
  end
  if lfs.attributes(self.screenshot_dir, "mode") ~= "directory" then
    if not lfs.mkdir(self.screenshot_dir) then
      print("Notice: Screenshot directory does not exist and could not be created.")
      return false
    end
  end
  if self.screenshot_dir:sub(-1, -1) ~= pathsep then
    self.screenshot_dir = self.screenshot_dir .. pathsep
  end
  return true
end

function App:initLanguage()
  -- Make sure that we can actually show the desired language.
  -- If we can't, then the player probably didn't specify a font file
  -- in the config file properly.
  local success = true
  local language = self.config.language
  local font = self.strings:getFont(language)
  if self.gfx:hasLanguageFont(font) then
    self.gfx.language_font = font
  else
    -- Otherwise revert to english.
    self.gfx.language_font = self.strings:getFont("english")
    language = "english"
    self.config.language = "english"
    success = false
  end

  local strings, speech_file = self.strings:load(language)
  strict_declare_global "_S"
  strict_declare_global "_A"
  local old_S = _S
  _S = strings
  -- For immediate compatibility:
  getmetatable(_S).__call = function(_, sec, str, ...)
    assert(_S.deprecated[sec] and _S.deprecated[sec][str],
      "_S(" .. sec .. ", " .. str .. ") does not exist!")

    str = _S.deprecated[sec][str]
    if ... then
      str = str:format(...)
    end
    return str
  end
  if old_S then
    unpermanent "_S"
  end
  _S = permanent("_S", TH.stringProxy(_S))
  if old_S then
    TH.stringProxy.reload(old_S, _S)
  end
  _A = self.strings:setupAdviserMessage(_S.adviser)

  self.gfx:onChangeLanguage()
  if self.ui then
    self.ui:onChangeLanguage()
  end
  self.audio:initSpeech(speech_file)
  return success
end

function App:worldExited()
  self.audio:clearCallbacks()
end

--! Initialise CorsixTH's main menu screen including relevant windows
--!param message (string) Something to display to the user
function App:loadMainMenu(message)
  if self.world then
    self:worldExited()
  end

  -- Make sure there is no blue filter active.
  self.video:setBlueFilterActive(false)

  -- Unload ui, world and map
  self.ui = nil
  self.world = nil
  self.map = nil

  self.ui = UI(self)
  self.ui:setMenuBackground()
  self.ui:addWindow(UIMainMenu(self.ui))
  self.ui:addWindow(UITipOfTheDay(self.ui))

  -- Show update window if there's an update
  self:checkForUpdates()

  -- If a message was supplied, show it
  if message then
    self.ui:addWindow(UIInformation(self.ui, message))
  end

  -- Reset the idle tick counter
  self:resetIdle()
end

--! Sets the mouse capture to the state set within
--! app.config.capture_mouse
function App:setCaptureMouse()
  self.video:setCaptureMouse(self.config.capture_mouse)
end

--! Loads the first level of the specified campaign and prepares the world
--! to be able to progress through that campaign.
--!param campaign_file (string) Name of a CorsixTH Campaign definition Lua file.
function App:loadCampaign(campaign_file)
  local campaign_info, level_info, errors, _

  campaign_info, errors = self:readCampaignFile(campaign_file)
  if not campaign_info then
    self.ui:addWindow(UIInformation(self.ui, { _S.errors.could_not_load_campaign:format(errors) }))
    return
  end

  level_info, errors = self:readLevelFile(campaign_info.levels[1])
  if not level_info then
    self.ui:addWindow(UIInformation(self.ui, { _S.errors.could_not_find_first_campaign_level:format(errors) }))
    return
  end

  _, errors = self:readMapDataFile(level_info.map_file)
  if errors then
    self.ui:addWindow(UIInformation(self.ui, { errors }))
    return
  end

  self:loadLevel(campaign_info.levels[1], nil, level_info.name,
    level_info.map_file, level_info.briefing)
  -- The new world needs to know which campaign to continue on.
  self.world.campaign_info = campaign_info
end

--! Reads the given file name as a Lua chunk from the Campaigns folder in the CorsixTH install directory.
--! A correct campaign definition contains "name", "description", "levels", and "winning_text".
--!param campaign_file (string) Name of the file to read.
--!return (table) Definitions found in the campaign file.
function App:readCampaignFile(campaign_file)
  local local_path = debug.getinfo(1, "S").source:sub(2, -12)
  local dir = "Campaigns" .. pathsep
  local path = local_path .. dir
  local chunk, err = loadfile_envcall(path .. campaign_file)
  if not chunk then
    return nil, "Error loading " .. path .. campaign_file .. ":\n" .. tostring(err)
  else
    local result = {}
    chunk(result)
    return result
  end
end

--! Opens the given file name and returns all Level definitions in a table.
--! Values in the returned table: "path", "level_file", "name", "map_file", "briefing", and "end_praise".
--!param level (string) Name of the file to read.
--!return (table) Level info found in the file.
function App:readLevelFile(level)
  local filename = self:getAbsolutePathToLevelFile(level)
  local file, err = io.open(filename and filename or "")
  if not file then
    return nil, "Could not open the specified level file (" .. level .. "): " .. err
  end
  local contents = file:read("*all")
  file:close()

  local level_info = {}
  level_info.path = filename
  level_info.level_file = level
  level_info.name = contents:match("%Name ?= ?\"(.-)\"") or "Unknown name"
  level_info.map_file = contents:match("%MapFile ?= ?\"(.-)\"")
  if not level_info.map_file then
    -- The old way of defining the Map File has been deprecated, but a warning is enough.
    level_info.map_file = contents:match("%LevelFile ?= ?\"(.-)\"")
    if level_info.map_file then
      print("\nWarning: The level '" .. level_info.name .. "' contains a deprecated variable definition in the level file." ..
        "'%LevelFile' has been renamed to '%MapFile'. Please advise the map creator to update the level.\n")
    end
    level_info.deprecated_variable_used = true
  end
  level_info.briefing = contents:match("%LevelBriefing ?= ?\"(.-)\"")
  level_info.end_praise = contents:match("%LevelDebriefing ?= ?\"(.-)\"")
  return level_info
end

--! Searches for the given level file in the "Campaigns" and "Levels" folder of the
--! CorsixTH install directory.
--!param level (string) Filename to search for.
--!return (string, error) Returns the found absolute path, or nil if not found. Then
--!       a second variable is returned with an error message.
function App:getAbsolutePathToLevelFile(level)
  local paths_to_search = {
    self.user_campaign_dir,
    self.user_level_dir,
    self.campaign_dir,
    self.level_dir,
  }
  for _, parent_path in ipairs(paths_to_search) do
    local check_path = parent_path .. pathsep .. level
    local file, _ = io.open(check_path, "rb")
    if file then
      file:close()
      return check_path
    end
  end
  return nil, "Level not found: " .. level
end

-- Loads the specified level. If a string is passed it looks for the file with the same name
-- in the "Levels" folder of CorsixTH, if it is a number it tries to load that level from
-- the original game.
function App:loadLevel(level, difficulty, level_name, level_file, level_intro, map_editor)
  if self.world then
    self:worldExited()
  end

  -- Check that we can load the data before unloading current map
  local new_map = Map(self)
  local map_objects, errors = new_map:load(level, difficulty, level_name, level_file, level_intro, map_editor)
  if not map_objects then
    self.world.ui:addWindow(UIInformation(self.ui, { errors }))
    return
  end
  -- If going from another level, save progress.
  local campaign_data = self.world and self.world:getCampaignData()

  -- Make sure there is no blue filter active.
  self.video:setBlueFilterActive(false)

  -- Unload ui, world and map
  self.ui = nil
  self.world = nil
  self.map = nil

  -- Load map
  self.map = new_map
  self.map:setBlocks(self.gfx:loadSpriteTable("Data", "VBlk-0"))
  self.map:setDebugFont(self.gfx:loadFont("QData", "Font01V"))

  -- Load world
  self.world = World(self)
  self.world:createMapObjects(map_objects)

  -- Enable / disable SoundEffects
  self.audio:playSoundEffects(self.config.play_sounds)

  -- Load UI
  self.ui = GameUI(self, self.world:getLocalPlayerHospital(), map_editor)
  self.world:setUI(self.ui) -- Function call allows world to set up its keyHandlers

  -- Now restore progress from previous levels.
  if campaign_data then
    self.world:setCampaignData(campaign_data)
  end

  -- Log if we're playing with the demo or full graphics set
  -- TODO: Adjust for new_gfx set when implemented
  self.world.gfx_set = self.using_demo_files and "demo" or "full"
end

-- This is a useful debug and development aid
function App:dumpStrings()
  -- Accessors to reach through the userdata proxies on strings
  local LUT = debug.getregistry().StringProxyValues
  local function val(o)
    if type(o) == "userdata" then
      return LUT[o]
    else
      return o
    end
  end

  local function is_table(o)
    return type(val(o)) == "table"
  end

  local dir = self.command_line["config-file"] or ""
  dir = string.sub(dir, 0, -11)
  local fi = assert(io.open(dir .. "debug-strings-orig.txt", "w"))
  for i, sec in ipairs(_S.deprecated) do
    for j, str in ipairs(sec) do
      fi:write("[" .. i .. "," .. j .. "] " .. ("%q\n"):format(val(str)))
    end
    fi:write("\n")
  end
  fi:close()

  local function dump_by_line(file, obj, prefix)
    for n, o in pairs(obj) do
      if n ~= "deprecated" then
        local new_prefix
        if type(n) == "number" then
          new_prefix = prefix .. "[" .. n .. "]"
        else
          new_prefix = (prefix == "") and n or (prefix .. "." .. n)
        end
        if is_table(o) then
          dump_by_line(file, o, new_prefix)
        else
          file:write(new_prefix .. " = " .. "\"" .. val(o) .. "\"\n")
        end
      end
    end
  end

  local function dump_grouped(file, obj, prefix)
    for n, o in pairs(obj) do
      if n ~= "deprecated" then
        if type(n) == "number" then
          n = "[" .. n .. "]"
        end
        if is_table(o) then
          file:write(prefix .. n .. " = {\n")
          dump_grouped(file, o, prefix .. "  ")
          file:write(prefix .. "}")
        else
          file:write(prefix .. n .. " = " .. "\"" .. val(o) .. "\"")
        end
        if prefix ~= "" then
          file:write(",")
        end
        file:write("\n")
      end
    end
  end

  fi = assert(io.open(dir .. "debug-strings-new-lines.txt", "w"))
  dump_by_line(fi, _S, "")
  fi:close()

  fi = assert(io.open(dir .. "debug-strings-new-grouped.txt", "w"))
  dump_grouped(fi, _S, "")
  fi:close()

  self:checkMissingStringsInLanguage(dir, self.config.language)
  -- Uncomment these lines to get diffs for all languages in the game
  -- for _, lang in pairs(self.strings.languages_english) do
  --   self:checkMissingStringsInLanguage(dir, lang)
  -- end
  print("")
  print("------------------------------------------------------")
  print("Dumped strings to default configuration file directory")
  print("------------------------------------------------------")
  print("")
end

--! Compares strings provided by language file of given language WITHOUT inheritance
-- with strings provided by english language with inheritance (i.e. all strings).
-- This will give translators an idea which strings are missing in their translation.
--!param dir The directory where the file to write to should be.
--!param language The language to check against.
function App:checkMissingStringsInLanguage(dir, language)
  -- Accessors to reach through the userdata proxies on strings
  local LUT = debug.getregistry().StringProxyValues
  local function val(o)
    if type(o) == "userdata" then
      return LUT[o]
    else
      return o
    end
  end

  local function is_table(o)
    return type(val(o)) == "table"
  end

  local ltc = self.strings.language_to_chunk
  if ltc[language] ~= ltc["english"] then
    local str_en = self.strings:load("english", true)
    local str_cur = self.strings:load(language, true, true)
    local function dump_diff(file, obj1, obj2, prefix)
      for n, o in pairs(obj1) do
        if n ~= "deprecated" then
          local new_prefix
          if type(n) == "number" then
            new_prefix = prefix .. "[" .. n .. "]"
          else
            new_prefix = (prefix == "") and n or (prefix .. "." .. n)
          end
          if is_table(o) then
            -- if obj2 is already nil (i.e. whole table does not exist in current language), carry over nil
            dump_diff(file, o, obj2 and obj2[n], new_prefix)
          else
            if not (obj2 and obj2[n]) then
              -- does not exist in current language
              file:write(new_prefix .. " = " .. "\"" .. val(o) .. "\"\n")
            end
          end
        end
      end
    end

    -- if possible, use the English name of the language for the file name.
    local language_english = language
    for _, lang_eng in pairs(self.strings.languages_english) do
      if ltc[language] == ltc[lang_eng:lower()] then
        language_english = lang_eng
        break
      end
    end

    local fi = assert(io.open(dir .. "debug-strings-diff-" .. language_english:lower() .. ".txt", "w"))
    fi:write("------------------------------------\n")
    fi:write("MISSING STRINGS IN LANGUAGE \"" .. language:upper() .. "\":\n")
    fi:write("------------------------------------\n")
    dump_diff(fi, str_en, str_cur, "")
    fi:write("------------------------------------\n")
    fi:write("SUPERFLUOUS STRINGS IN LANGUAGE \"" .. language:upper() .. "\":\n")
    fi:write("------------------------------------\n")
    dump_diff(fi, str_cur, str_en, "")
    fi:close()
  end
end

function App:fixConfig()
  -- Fill in default values for things which don't exist
  local config_defaults = select(3, corsixth.require("config_finder"))
  for k, v in pairs(config_defaults) do
    if self.config[k] == nil then
      self.config[k] = v
    end
  end

  for key, value in pairs(self.config) do
    -- Trim whitespace from beginning and end string values - it shouldn't be
    -- there (at least in any current configuration options).
    if type(value) == "string" then
      if value:match("^[%s]") or value:match("[%s]$") then
        self.config[key] = value:match("^[%s]*(.-)[%s]*$")
      end
    end

    -- For language, make language name lower case
    if key == "language" and type(value) == "string" then
      self.config[key] = value:lower()
    end

    -- For resolution, check that resolution is at least 640x480
    if key == "width" and type(value) == "number" and value < 640 then
      self.config[key] = 640
    end

    if key == "height" and type(value) == "number" and value < 480 then
      self.config[key] = 480
    end

    if (key == "scroll_speed" or key == "shift_scroll_speed") and
        type(value) == "number" then
      if value > 10 then
        self.config[key] = 10
      elseif value < 1 then
        self.config[key] = 1
      end
    end
  end
end

function App:saveConfig()
  -- Load lines from config file
  local config_file = self.command_line["config-file"] or "config.txt"
  local fi = io.open(config_file, "r")
  local lines = {}
  local handled_ids = {}
  if fi then
    for line in fi:lines() do
      lines[#lines + 1] = line
      if not (string.find(line, "^%s*$") or string.find(line, "^%s*%-%-")) then -- empty lines or comments
        -- Look for identifiers we want to save
        local _, _, identifier, value = string.find(line, "^%s*([_%a][_%w]*)%s*=%s*(.-)%s*$")
        if identifier then
          local _, temp
          -- Trim possible trailing comment from value
          _, _, temp = string.find(value, "^(.-)%s*%-%-.*")
          value = temp or value
          -- Remove enclosing [[]], if necessary
          _, _, temp = string.find(value, "^%[%[(.*)%]%]$")
          value = temp or value

          -- If identifier also exists in runtime options, compare their values and
          -- replace the line, if needed
          handled_ids[identifier] = true
          if value ~= tostring(self.config[identifier]) then
            local new_value = self.config[identifier]
            if type(new_value) == "string" then
              new_value = string.format("[[%s]]", new_value)
            else
              new_value = tostring(new_value)
            end
            lines[#lines] = string.format("%s = %s", identifier, new_value)
          end
        end
      end
    end
    fi:close()
  end
  -- Append options that were not found
  for identifier, value in pairs(self.config) do
    if not handled_ids[identifier] then
      if type(value) == "string" then
        value = string.format("[[%s]]", value)
      else
        value = tostring(value)
      end
      lines[#lines + 1] = string.format("%s = %s", identifier, value)
    end
  end
  -- Trim trailing newlines
  while lines[#lines] == "" do
    lines[#lines] = nil
  end

  fi = self:writeToFileOrTmp(config_file)
  for _, line in ipairs(lines) do
    fi:write(line .. "\n")
  end
  fi:close()
end

--! Tries to open the given file or a file in OS's temp dir.
-- Returns the file handler
--!param file The full path of the intended file
--!param mode The mode in which the file is opened, defaults to write
function App:writeToFileOrTmp(file, mode)
  local f, err = io.open(file, mode or "w")
  if err then
    local tmp_file = os.tmpname()
    f = io.open(tmp_file, mode or "w")
    if self.ui then self.ui:addWindow(UIInformation(self.ui,
        { _S.errors.save_to_tmp:format(file, tmp_file, err) }))
    else
      print("Attempt to write to " .. file .. " failed. File was written instead to temporary location " .. tmp_file .. " because of the error: " .. err)
    end
  end
  assert(f, "Error: cannot write to filesystem")
  return f
end

function App:fixHotkeys()
  -- Fill in default values for things which don't exist
  local hotkeys_defaults = select(6, corsixth.require("config_finder"))

  for k, v in pairs(hotkeys_defaults) do
    if self.hotkeys[k] == nil then
      self.hotkeys[k] = v
    end
  end

  for key, value in pairs(self.hotkeys) do
    -- Trim whitespace from beginning and end string values - it shouldn't be
    -- there (at least in any current configuration options).
    if type(value) == "string" then
      if value:match("^[%s]") or value:match("[%s]$") then
        self.hotkeys[key] = value:match("^[%s]*(.-)[%s]*$")
      end
    end
  end
end

function App:saveHotkeys()
  -- Load lines from config file
  local hotkeys_filename = self.command_line["hotkeys-file"] or "hotkeys.txt"
  local fi = io.open(hotkeys_filename, "r")
  local lines = {}
  local handled_ids = {}

  if fi then
    for line in fi:lines() do
      lines[#lines + 1] = line
      if not (string.find(line, "^%s*$") or string.find(line, "^%s*%-%-")) then -- empty lines or comments
        -- Look for identifiers we want to save
        local _, _, identifier, value = string.find(line, "^%s*([_%a][_%w]*)%s*=%s*(.-)%s*$")
        if identifier then
          local _, temp
          -- Trim possible trailing comment from value
          _, _, temp = string.find(value, "^(.-)%s*%-%-.*")
          value = temp or value
          -- Remove enclosing [[]], if necessary
          _, _, temp = string.find(value, "^%[%[(.*)%]%]$")
          value = temp or value

          -- If identifier also exists in runtime options, compare their values and
          -- replace the line, if needed
          handled_ids[identifier] = true

          if value ~= serialize(self.hotkeys[identifier]) then
            local new_value = self.hotkeys[identifier]
            if type(new_value) == "string" then
              new_value = string.format("[[%s]]", new_value)
            else
              new_value = serialize(new_value)
            end
            lines[#lines] = string.format("%s = %s", identifier, new_value)
          end
        end
      end
    end
    fi:close()
  end

  -- Append options that were not found
  for identifier, value in pairs(self.hotkeys) do
    if not handled_ids[identifier] then
      if type(value) == "string" then
        value = string.format("[[%s]]", value)
      else
        value = tostring(value)
      end
      lines[#lines + 1] = string.format("%s = %s", identifier, value)
    end
  end
  -- Trim trailing newlines
  while lines[#lines] == "" do
    lines[#lines] = nil
  end

  fi = self:writeToFileOrTmp(hotkeys_filename)
  for _, line in ipairs(lines) do
    fi:write(line .. "\n")
  end

  fi:close()
end

function App:run()
  -- The application "main loop" is an SDL event loop written in C, which calls
  -- a coroutine whenever an event occurs. Initially it may seem odd to involve
  -- coroutines, but it does give a few advantages:
  --  1) Lua can signal the main loop to exit by finishing the coroutine
  --  2) If an error occurs, the call stack is preserved in the coroutine, so
  --     Lua can query or print the call stack as required, rather than
  --     hardcoding error behaviour in C.
  local co = coroutine.create(function(app)
    local yield = coroutine.yield
    local dispatch = app.dispatch
    local repaint = true
    while app.running do
      repaint = dispatch(app, yield(repaint))
    end
  end)

  if self.config.track_fps then
    SDL.trackFPS(true)
    SDL.limitFPS(false)
  end

  self.running = true
  do
    local num_iterations = 0
    self.resetInfiniteLoopChecker = function()
      num_iterations = 0
    end
    debug.sethook(co, function()
      num_iterations = num_iterations + 1
      if num_iterations == 100 then
        error("Suspected infinite loop", 2)
      end
    end, "", 1e7)
  end
  coroutine.resume(co, self)
  local e, where = SDL.mainloop(co)
  debug.sethook(co, nil)
  self.running = false
  self.video:setCaptureMouse(false) -- Free the mouse, so the user can eg close the window.
  if e ~= nil then
    if where then
      -- Errors from an asynchronous callback done on the dispatcher coroutine
      -- will end up here. As the error didn't originate from a dispatched
      -- event, self.last_dispatch_type is wrong. Therefore, an extra value is
      -- returned from mainloop(), meaning that where == "callback".
      self.last_dispatch_type = where
    end
    print("An error has occurred!")
    print("Almost anything can be the cause, but the detailed information " ..
      "below can help the developers find the source of the error.")
    print("Running: The " .. self.last_dispatch_type .. " handler.")
    print("A stack trace is included below, and the handler has been disconnected.")
    print(debug.traceback(co, e, 0))
    print("")
    if self.world then
      self.world:gameLog("Error in " .. self.last_dispatch_type .. " handler: ")
      self.world:gameLog(debug.traceback(co, e, 0))
      self.world:dumpGameLog()
    end
    if self.world and self.last_dispatch_type == "timer" and self.world.current_tick_entity then
      -- Disconnecting the tick handler is quite a drastic measure, so give
      -- the option of just disconnecting the offending entity and attempting
      -- to continue.
      local handler = self.eventHandlers[self.last_dispatch_type]
      local entity = self.world.current_tick_entity
      self.world.current_tick_entity = nil
      if class.is(entity, Patient) then
        self.ui:addWindow(UIPatient(self.ui, entity))
      elseif class.is(entity, Staff) then
        self.ui:addWindow(UIStaff(self.ui, entity))
      end
      self.ui:addWindow(UIConfirmDialog(self.ui, true,
        "Sorry, but an error has occurred. There can be many reasons - see the " ..
        "log window for details. Would you like to attempt a recovery?",
        --[[persistable:app_attempt_recovery]] function()
        self.world:gameLog("Recovering from error in timer handler...")
        entity.ticks = false
        self.eventHandlers.timer = handler
      end
      ))
    end
    self.eventHandlers[self.last_dispatch_type] = nil
    if self.last_dispatch_type ~= "frame" then
      -- If it wasn't the drawing code which failed, then it would be useful
      -- to ensure that a draw happens, as with events disconnected, a frame
      -- might not otherwise be drawn for a while.
      pcall(self.drawFrame, self)
    end
    return self:run()
  end
end

local done_no_handler_warning = {}

function App:dispatch(evt_type, ...)
  local handler = self.eventHandlers[evt_type]
  if handler then
    self:resetInfiniteLoopChecker()
    self.last_dispatch_type = evt_type
    return handler(self, ...)
  else
    if not done_no_handler_warning[evt_type] then
      print("Warning: No event handler for " .. evt_type)
      done_no_handler_warning[evt_type] = true
    end
    return false
  end
end

function App:onTick(...)
  if (not self.moviePlayer.playing) then
    if self.world then
      self.world:onTick(...)
    end
    self.ui:onTick(...)
  end
  return true -- tick events always result in a repaint
end

--! Function for handling idle time in the main menu, which leads to playing the
--! demo gameplay trailer if left long enough
function App:idle()
  if not self.config.play_intro then return end
  -- Check if we are in a proper 'idle' state and solely on the main menu
  if not self.ui:getWindow(UIMainMenu) or self.ui:getWindow(UIUpdate)
      or self.ui:getWindow(UIConfirmDialog) then
    self:resetIdle()
    return
  end
  -- Have we been idle enough (~30s)
  if self.idle_tick > 1000 then
    -- User is idle, play the demo gameplay movie
    self.moviePlayer:playDemoMovie()
    self:resetIdle()
  else
    self.idle_tick = self.idle_tick + 1
  end
end

-- Reset the idle count
function App:resetIdle()
  self.idle_tick = 0
end

local fps_history = {} -- Used to average FPS over the last thirty frames
for i = 1, 30 do fps_history[i] = 0 end
local fps_sum = 0 -- Sum of fps_history array
local fps_next = 1 -- Used to loop through fps_history when [over]writing

function App:drawFrame()
  self.video:startFrame()
  if (self.moviePlayer.playing) then
    self.key_modifiers = {}
    self.moviePlayer:refresh()
  else
    self.key_modifiers = SDL.getKeyModifiers()
    self.ui:draw(self.video)
  end
  self.video:endFrame()

  if self.config.track_fps then
    fps_sum = fps_sum - fps_history[fps_next]
    fps_history[fps_next] = SDL.getFPS()
    fps_sum = fps_sum + fps_history[fps_next]
    fps_next = (fps_next % #fps_history) + 1
  end
end

function App:getFPS()
  if self.config.track_fps then
    return fps_sum / #fps_history
  end
end

function App:onKeyDown(...)
  return self.ui:onKeyDown(...)
end

function App:onKeyUp(...)
  return self.ui:onKeyUp(...)
end

function App:onEditingText(...)
  return self.ui:onEditingText(...)
end

function App:onTextInput(...)
  return self.ui:onTextInput(...)
end

function App:onMouseUp(...)
  return self.ui:onMouseUp(...)
end

function App:onMouseDown(...)
  return self.ui:onMouseDown(...)
end

function App:onMouseMove(...)
  return self.ui:onMouseMove(...)
end

function App:onMouseWheel(...)
  return self.ui:onMouseWheel(...)
end

function App:onWindowActive(...)
  return self.ui:onWindowActive(...)
end

--! Window has been resized by the user
--! Call the UI to handle the new window size
function App:onWindowResize(...)
  return self.ui:onWindowResize(...)
end

function App:onMusicOver(...)
  return self.audio:onMusicOver(...)
end

function App:onMovieOver(...)
  self.moviePlayer:onMovieOver(...)
end

function App:onSoundOver(...)
  return self.audio:onSoundPlayed(...)
end

function App:onMultiGesture(...)
  return self.ui:onMultiGesture(...)
end

function App:isThemeHospitalPath(path)
  local ngot = 0
  for obj, _ in lfs.dir(path) do
    for _, thing in ipairs({ "data", "levels", "qdata" }) do
      if obj:lower() == thing and
          lfs.attributes(path .. pathsep .. obj, "mode") == "directory" then
        ngot = ngot + 1
      end
    end
  end
  if ngot == 3 then
    return true
  end
end

function App:checkInstallFolder()
  self.fs = FileSystem()
  local status, _
  if self.config.theme_hospital_install then
    status, _ = self.fs:setRoot(self.config.theme_hospital_install)
  end
  local message = "Please make sure that you point the game to" ..
      " a valid copy of the data files from the original game," ..
      " as said files are required for graphics and sounds."
  if not status then
    -- Table of predictable places. First three are platform independent,
    -- then macOS app and its parent folder, GOG bundle,
    -- then linux Filesystem Hierarchy Standard, then Windows Program Files
    -- mac_app_dir is the macOS app base directory named CorsixTH.app
    local mac_app_dir = debug.getinfo(1).short_src:match("(.*)/Contents/.")
    local user_dir = os.getenv("HOME") or os.getenv("USERPROFILE")
    local win_home_dir = nil;
    if os.getenv("HOMEDRIVE") and os.getenv("HOMEPATH") then
      win_home_dir = os.getenv("HOMEDRIVE") .. os.getenv("HOMEPATH")
      if win_home_dir == user_dir then win_home_dir = nil; end
    end
    local possible_locations = {
      user_dir,
      user_dir and (user_dir .. pathsep .. "Documents"),
      win_home_dir,
      select(1, corsixth.require("config_finder")):match("(.*[/\\])"):sub(1, -2),
      mac_app_dir,
      mac_app_dir and mac_app_dir:match("(.*)/.*%.app"),
      "/Applications/Theme Hospital.app/Contents/Resources/game/Theme Hospital.app/" ..
          "Contents/Resources/Theme Hospital.boxer/C.harddisk",
      "/usr/share/games/corsix-th",
      "/usr/local/share/games/corsix-th",
      os.getenv("ProgramFiles"),
      os.getenv("ProgramFiles(x86)"),
      [[C:]], [[D:]], [[E:]], [[F:]], [[G:]], [[H:]] }
    local possible_folders = { "ThemeHospital", "Theme Hospital", "HOSP", "TH97",
      [[GOG.com\Theme Hospital]], [[GOG Games\Theme Hospital]],
      [[Origin Games\Theme Hospital\data\Game]] }
    for _, dir in pairs(possible_locations) do
      if status then break end
      for _, folder in pairs(possible_folders) do
        local path = dir .. pathsep .. folder
        if lfs.attributes(path, "mode") == "directory" and self:isThemeHospitalPath(path) then
          print("Game data found at: " .. path)
          print("This will be written to the config file")
          self.config.theme_hospital_install = path
          status, _ = self.fs:setRoot(path)
          break
        end
      end
    end
    if not status then
      -- If the given directory didn't exist, then likely the config file hasn't
      -- been changed at all from the default, and we looked unsuccessfully in
      -- some likely folders for the game data, so we continue to initialise the
      -- app, and give the user a dialog asking for the correct directory.
      return false
    end
  end

  -- Check that a few core files are present
  local missing = {}
  local function check(path)
    if not self.fs:readContents(path) then
      missing[#missing + 1] = path
    end
  end

  check("Data" .. pathsep .. "VBlk-0.tab")
  check("Levels" .. pathsep .. "Level.L1")
  check("QData" .. pathsep .. "SPointer.dat")
  if #missing ~= 0 then
    missing = table.concat(missing, ", ")
    message = "Invalid Theme Hospital folder specified in config file, " ..
        "as at least the following files are missing: " .. missing .. ".\n" ..
        message
    print(message)
    print("Trying to let the user select a new one.")
    return false, { message }
  end

  -- Check for demo version
  if self.fs:readContents("DataM", "Demo.dat") then
    self.using_demo_files = true
    print("Notice: Using data files from demo version of Theme Hospital.")
    print("Consider purchasing a full copy of the game to support EA.")
  end

  -- Do a few more checks to make sure that commonly corrupted files are OK.
  local corrupt = {}

  -- Check for file corruption for local files.
  -- No check is done if the game is loaded from an ISO
  local function check_corrupt(path, correct_size)
    -- If the file exists but is smaller than usual it is probably corrupt
    if self.fs:fileExists(path) then
      local real_size = self.fs:fileSize(path)
      if real_size + 1024 < correct_size or real_size - 1024 > correct_size then
        corrupt[#corrupt + 1] = path .. " (Size: " .. math.floor(real_size / 1024) .. " kB / Correct: about " .. math.floor(correct_size / 1024) .. " kB)"
      end
    else
      corrupt[#corrupt + 1] = path .. " (This file is missing)"
    end
  end

  if self.using_demo_files then
    check_corrupt("ANIMS" .. pathsep .. "WINLEVEL.SMK", 243188)
    check_corrupt("LEVELS" .. pathsep .. "LEVEL.L1", 163948)
    check_corrupt("DATA" .. pathsep .. "BUTTON01.DAT", 252811)
  else
    check_corrupt("ANIMS" .. pathsep .. "AREA01V.SMK", 251572)
    check_corrupt("ANIMS" .. pathsep .. "WINGAME.SMK", 2066656)
    check_corrupt("ANIMS" .. pathsep .. "WINLEVEL.SMK", 335220)
    check_corrupt("INTRO" .. pathsep .. "INTRO.SM4", 33616520)
    check_corrupt("QDATA" .. pathsep .. "FONT00V.DAT", 1024)
    check_corrupt("ANIMS" .. pathsep .. "LOSE1.SMK", 1009728)
  end

  if #corrupt ~= 0 then
    table.insert(corrupt, 1, "There appears to be corrupt files in your Theme Hospital folder, " ..
      "so don't be surprised if CorsixTH crashes. At least the following files are wrong:")
    table.insert(corrupt, message)
  end

  return true, #corrupt ~= 0 and corrupt or nil
end

--! Get the directory containing the bitmap files.
--!return Name of the directory containing the bitmap files, ending with a
--        directory path separator.
function App:getBitmapDir()
  return (self.command_line["bitmap-dir"] or "Bitmap") .. pathsep
end

-- Load bitmap data into memory.
--!param filename Name of the file to load.
--!return The loaded data.
function App:readBitmapDataFile(filename)
  filename = self:getBitmapDir() .. filename
  local file = assert(io.open(filename, "rb"))
  local data = file:read("*a")
  file:close()
  if data:sub(1, 3) == "RNC" then
    data = assert(rnc.decompress(data))
  end
  return data
end

-- Read a data file of the application into memory (possibly with decompression).
--!param dir (string) Directory to read from. "Bitmap" and "Levels" are
--       meta-directories, and get resolved to real directories in the function.
--!param filename (string or nil) If specified, the file to load. If 'nil', the
--       'dir' parameter is the filename in the "Data" directory.
function App:readDataFile(dir, filename)
  if dir == "Bitmap" then
    return self:readBitmapDataFile(filename)
  elseif dir == "Levels" then
    return self:readMapDataFile(filename)
  end
  if filename == nil then
    dir, filename = "Data", dir
  end

  local data = assert(self.fs:readContents(dir .. pathsep .. filename))
  if data:sub(1, 3) == "RNC" then
    data = assert(rnc.decompress(data))
  end
  return data
end

--! Get a level file.
--!param filename (string) Name of the level file.
--!return If the file could be found, the data of the file, else a
--        tuple 'nil', and an error description
function App:readMapDataFile(filename)
  -- First look in the original install directory, if not found there
  -- look in the CorsixTH directories "Levels" and "Campaigns".
  local data = self.fs:readContents("Levels" .. pathsep .. filename)
  if not data then
    local absolute_path = self:getAbsolutePathToLevelFile(filename)
    if absolute_path then
      local file = io.open(absolute_path, "rb")
      if file then
        data = file:read("*a")
        file:close()
      end
    end
  end
  if data then
    if data:sub(1, 3) == "RNC" then
      data = assert(rnc.decompress(data))
    end
  else
    -- Could not find the file
    return nil, _S.errors.map_file_missing:format(filename)
  end
  return data
end

function App:loadLuaFolder(dir, no_results, append_to)
  local ourpath = debug.getinfo(1, "S").source:sub(2, -8)
  dir = dir .. pathsep
  local path = ourpath .. dir
  local results = no_results and "" or (append_to or {})
  for file in lfs.dir(path) do
    if file:match("%.lua$") then
      local status, result = pcall(corsixth.require, dir .. file:sub(1, -5))
      if not status then
        print("Error loading " .. dir .. file .. ":\n" .. tostring(result))
      else
        if result == nil then
          if not no_results then
            print("Warning: " .. dir .. file .. " returned no value")
          end
        else
          if no_results then
            print("Warning: " .. dir .. file .. " returned a value:", result)
          else
            if type(result) == "table" and result.id then
              results[result.id] = result
            elseif type(result) == "function" then
              results[file:match("(.*)%.")] = result
            end
            results[#results + 1] = result
          end
        end
      end
    end
  end
  if no_results then
    return
  else
    return results
  end
end

--! Returns the version number (name) of the local copy of the game based on
--! which save game version it is. This was added after the Beta 8
--! release, which is why the checks prior to that version aren't made.
--!param version An optional value if you want to find what game version
-- a specific savegame version is from.
function App:getVersion(version)
  local ver = version or self.savegame_version
  if ver > 170 then
    return "Trunk"
  elseif ver > 156 then
    return "v0.66"
  elseif ver > 138 then
    return "v0.65"
  elseif ver > 134 then
    return "v0.64"
  elseif ver > 127 then
    return "v0.63"
  elseif ver > 122 then
    return "v0.62"
  elseif ver > 111 then
    return "v0.61"
  elseif ver > 105 then
    return "v0.60"
  elseif ver > 91 then
    return "0.50"
  elseif ver > 78 then
    return "0.40"
  elseif ver > 72 then
    return "0.30"
  elseif ver > 66 then
    return "0.21"
  elseif ver > 54 then
    return "0.20"
  elseif ver > 53 then
    return "0.11"
  elseif ver > 51 then
    return "0.10"
  elseif ver > 45 then
    return "0.01"
  else
    return "Beta 8 or earlier"
  end
end

function App:save(filename)
  return SaveGameFile(filename)
end

-- Omit the usual file extension so this file cannot be seen from the normal load and save screen and cannot be overwritten
function App:quickSave()
  local filename = "quicksave.qs"
  return SaveGameFile(self.savegame_dir .. filename)
end

function App:load(filepath)
  if self.world then
    self:worldExited()
  end
  return LoadGameFile(filepath)
end

function App:quickLoad()
  local filename = "quicksave.qs"
  if lfs.attributes(self.savegame_dir .. filename) then
    self:load(self.savegame_dir .. filename)
  else
    self:quickSave()
    self.ui:addWindow(UIInformation(self.ui, { _S.errors.load_quick_save }))
  end
end

--! Function to check the loaded game is compatible with the program
--!param save_version (num)
--!param gfx_set (string) What graphics set is used
--!return true if compatible, otherwise false
function App:checkCompatibility(save_version, gfx_set)
  local app_version = self.savegame_version
  local err

  -- First check the graphics set matches with the game files
  if (gfx_set == "demo" and not self.using_demo_files) then
    err = _S.errors.compatibility_error.demo_in_full
  elseif (gfx_set == "full" and self.using_demo_files) then
    err = _S.errors.compatibility_error.full_in_demo

    -- if that's all good, check the save and app version
  elseif app_version >= save_version or self.config.debug then
    return true
  else -- savegame newer than application
    err = _S.errors.compatibility_error.new_in_old
  end

  UILoadGame:loadError(err)
  return false
end

--! Restarts the current level (offers confirmation window first)
function App:restart()
  assert(self.map, "Trying to restart while no map is loaded.")
  self.ui:addWindow(UIConfirmDialog(self.ui, false, _S.confirmation.restart_level,
    --[[persistable:app_confirm_restart]] function()
    self:worldExited()
    local level = self.map.level_number
    local difficulty = self.map.difficulty
    local name, file, intro
    if not tonumber(level) then
      name = self.map.level_name
      file = self.map.map_file
      intro = self.map.level_intro
    end
    if level and name and not file then
      self.ui:addWindow(UIInformation(self.ui, { _S.information.cannot_restart }))
      return
    end
    local status, err = pcall(self.loadLevel, self, level, difficulty, name, file, intro)
    if not status then
      err = "Error while loading level: " .. err
      print(err)
      self.ui:addWindow(UIInformation(self.ui, { err }))
    end
  end))
end

--! Begin the map editor
function App:mapEdit()
  self:loadLevel("", nil, nil, nil, nil, true)
end

--! Exits the game completely (no confirmation window)
function App:exit()
  -- Save config before exiting
  self:saveConfig()
  self.running = false
end

--! Exits the game completely without saving the config i.e. Alt+F4 for Quit Application
function App:abandon()
  self.running = false
end

--! This function is automatically called after loading a game and serves for compatibility.
function App:afterLoad()
  self.ui:addOrRemoveDebugModeKeyHandlers()
  local old = self.world.savegame_version or 0
  local new = self.savegame_version

  if old == 0 then
    -- Game log was not present before introduction of savegame versions, so create it now.
    self.world.game_log = {}
    self.world:gameLog("Created Gamelog on load of old (pre-versioning) savegame.")
  end
  if not self.world.original_savegame_version then
    self.world.original_savegame_version = old
  end
  local first = self.world.original_savegame_version

  -- Generate the human-readable version number (old [loaded save], new [program], first [original])
  local first_version = first .. " (" .. self:getVersion(first) .. ")"
  local old_version = old .. " (" .. self:getVersion(old) .. ")"
  local new_version = new .. " (" .. self:getVersion() .. ")"

  if new == old then
    local msg_same = "Savegame version is %s, originally it was %s."
    self.world:gameLog(msg_same:format(new_version, first_version))
    self.world:playLoadedEntitySounds()
  elseif new > old then
    local msg_older = "Savegame changed from %s to %s. The save was created using %s."
    self.world:gameLog(msg_older:format(old_version, new_version, first_version))
  else -- Save is newer than the game and can only proceed in debug mode
    local get_old_release_version = self.world.release_version or "Trunk" -- For compatibility
    old_version = old .. " (" .. get_old_release_version .. ")"
    local msg_newer = "Warning: loaded savegame version %s in older version %s."
    self.world:gameLog(msg_newer:format(old_version, new_version))
    self.ui:addWindow(UIInformation(self.ui, { _S.warnings.newersave }))
  end
  self.world.release_version = self:getVersion()
  self.world.savegame_version = new

  if old < 87 then
    local new_object = corsixth.require("objects.gates_to_hell")
    Object.processTypeDefinition(new_object)
    self.objects[new_object.id] = new_object
    self.world:newObjectType(new_object)
  end

  if old < 114 then
    local rathole_type = corsixth.require("objects.rathole")
    Object.processTypeDefinition(rathole_type)
    self.objects[rathole_type.id] = rathole_type
    self.world:newObjectType(rathole_type)
  end

  --[[Information only:
  if old < 166 then
    Graphics set type was introduced at this version.
    Nothing to do here as it is handled by persistance.
    However, it introduces compatibility limitations between the demo and full game
    and should be noted.
  end
  ]] --

  self.map:afterLoad(old, new)
  self.ui:afterLoad(old, new)
  self.world:afterLoad(old, new)
end

function App:checkForUpdates()
  -- Only check for updates once per application launch
  if not self.check_for_updates or not self.config.check_for_updates then return end
  self.check_for_updates = false

  -- Default language to use for the changelog if no localised version is available
  local default_language = "en"
  local update_url = 'https://corsixth.com/CorsixTH/check-for-updates'
  local current_version = string.gsub(self:getVersion(), "v", "") -- drop the 'v'

  -- Only URLs that match this list of trusted domains will be accepted.
  local trusted_domains = { 'corsixth.com', 'github.com', 'corsixth.github.io' }

  -- Only check for updates against released versions
  if current_version == "Trunk" then
    print("Will not check for updates since this is the Trunk version.")
    return
  end

  local luasocket, _ = pcall(require, "socket")
  local luasec, _ = pcall(require, "ssl.https")
  if not (luasocket and luasec) then
    print("Cannot check for updates since LuaSocket and/or LuaSec are not available.")
    return
  end
  local http = require("socket.http")
  local url = require("socket.url")

  print("Checking for CorsixTH updates...")
  local update_body, status, _ = http.request(update_url)

  if not update_body or (status ~= 200) then
    print("Couldn't check for updates. Server returned code: " .. status)
    print("Check that you have an active internet connection and that CorsixTH is allowed in your firewall.")
    return
  end

  local update_table = loadstring_envcall(update_body, "@updatechecker") {}
  local changelog = update_table["changelog_" .. default_language]
  local new_version = update_table["major"] .. '.' .. update_table["minor"] .. update_table["revision"]

  if (new_version <= current_version) then
    print("You are running the latest version of CorsixTH.")
    return
  end

  -- Check to make sure download URL is trusted
  local download_url = url.parse(update_table["download_url"])
  local valid_url = false
  for _, v in ipairs(trusted_domains) do
    if download_url.host == v then
      valid_url = true
      break
    end
  end
  if not valid_url then
    print("Update download url is not on the trusted domains list (" .. update_table["download_url"] .. ")")
    return
  end

  -- Check to see if there's a changelog in the user's language
  local current_langs = self.strings:getLanguageNames(self.config.language)
  for _, v in ipairs(current_langs) do
    if (update_table["changelog_" .. v]) then
      changelog = update_table["changelog_" .. v]
      break
    end
  end

  print("New version found: " .. new_version)
  -- Display the update window
  self.ui:addWindow(UIUpdate(self.ui, current_version, new_version, changelog, update_table["download_url"]))
end

-- Free up / stop any resources relying on the current video object
function App:prepareVideoUpdate()
  self.video:endFrame()
  self.moviePlayer:deallocatePictureBuffer()
end

-- Update / start any resources relying on a video object
function App:finishVideoUpdate()
  self.gfx:updateTarget(self.video)
  self.moviePlayer:updateRenderer()
  self.moviePlayer:allocatePictureBuffer()
  self.video:startFrame()
end

function App:isAudioEnabled()
  return TH.GetCompileOptions().audio
end

function App:getSystemInfo()
  local compile_opts = TH.GetCompileOptions()
  local comp_details = {}
  for key, value in pairs(compile_opts) do
    table.insert(comp_details, key .. ": " .. tostring(value))
  end
  table.sort(comp_details)
  local compiled = string.format("Compiled with %s\nSDL renderer: %s\n",
    table.concat(comp_details, ", "), self.video:getRendererDetails())
  local running = string.format("%s run with api version: %s, game version: %s, savegame version: %s\n",
    compile_opts.jit or _VERSION, tostring(corsixth.require("api_version")),
    self:getVersion(), tostring(SAVEGAME_VERSION))
  return (compiled .. running)
end

-- Do not remove, for savegame compatibility < r1891
local app_confirm_quit_stub = --[[persistable:app_confirm_quit]] function()
end<|MERGE_RESOLUTION|>--- conflicted
+++ resolved
@@ -378,9 +378,6 @@
   return true
 end
 
-<<<<<<< HEAD
---! Tries to initialize the user level and campaign directories, returns true on
-=======
 --! Works out the intended location of the gamelog file.
 --!return full path gamelog should exist at
 function App:getGamelogPath()
@@ -401,7 +398,6 @@
 end
 
 --! Tries to initialize the user and built in level directories, returns true on
->>>>>>> ebf48979
 --! success and false on failure.
 -- TODO: Integrate other directory initialisations into this function
 function App:initUserDirectories()
