--- conflicted
+++ resolved
@@ -29,11 +29,7 @@
 -- Increment each time a savegame break would occur
 -- and add compatibility code in afterLoad functions
 
-<<<<<<< HEAD
-local SAVEGAME_VERSION = 85
-=======
 local SAVEGAME_VERSION = 100
->>>>>>> e0a5f875
 
 class "App"
 
