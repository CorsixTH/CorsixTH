--[[ Copyright (c) 2009 Peter "Corsix" Cawley

Permission is hereby granted, free of charge, to any person obtaining a copy of
this software and associated documentation files (the "Software"), to deal in
the Software without restriction, including without limitation the rights to
use, copy, modify, merge, publish, distribute, sublicense, and/or sell copies
of the Software, and to permit persons to whom the Software is furnished to do
so, subject to the following conditions:

The above copyright notice and this permission notice shall be included in all
copies or substantial portions of the Software.

THE SOFTWARE IS PROVIDED "AS IS", WITHOUT WARRANTY OF ANY KIND, EXPRESS OR
IMPLIED, INCLUDING BUT NOT LIMITED TO THE WARRANTIES OF MERCHANTABILITY,
FITNESS FOR A PARTICULAR PURPOSE AND NONINFRINGEMENT. IN NO EVENT SHALL THE
AUTHORS OR COPYRIGHT HOLDERS BE LIABLE FOR ANY CLAIM, DAMAGES OR OTHER
LIABILITY, WHETHER IN AN ACTION OF CONTRACT, TORT OR OTHERWISE, ARISING FROM,
OUT OF OR IN CONNECTION WITH THE SOFTWARE OR THE USE OR OTHER DEALINGS IN THE
SOFTWARE. --]]

local pathsep = package.config:sub(1, 1)
local rnc = require("rnc")
local lfs = require("lfs")
local TH = require("TH")
local SDL = require("sdl")
local runDebugger = corsixth.require("run_debugger")

-- Increment each time a savegame break would occur
-- and add compatibility code in afterLoad functions
-- Recommended: Also replace/Update the summary comment

<<<<<<< HEAD
local SAVEGAME_VERSION = 166 -- Changes cheat system structure and adds "no rest" cheat
=======
local SAVEGAME_VERSION = 166 -- Defines the graphics set used.
>>>>>>> fb32a555

class "App"

---@type App
local App = _G["App"]

function App:App()
  self.command_line = {}
  self.config = {}
  self.hotkeys = {}
  self.runtime_config = {}
  self.running = false
  self.key_modifiers = {}
  self.gfx = {}
  self.last_dispatch_type = ""
  self.eventHandlers = {
    frame = self.drawFrame,
    timer = self.onTick,
    keydown = self.onKeyDown,
    keyup = self.onKeyUp,
    textediting = self.onEditingText,
    textinput = self.onTextInput,
    buttonup = self.onMouseUp,
    buttondown = self.onMouseDown,
    mousewheel = self.onMouseWheel,
    motion = self.onMouseMove,
    active = self.onWindowActive,
    window_resize = self.onWindowResize,
    music_over = self.onMusicOver,
    movie_over = self.onMovieOver,
    sound_over = self.onSoundOver,
    multigesture = self.onMultiGesture
  }
  self.strings = {}
  self.savegame_version = SAVEGAME_VERSION
  self.check_for_updates = true
end

--! Starts a Lua DBGp client & connects it to a DBGp server.
--!return error_message (String) Returns an error message or nil.
function App:connectDebugger()
  return runDebugger()
end

function App:setCommandLine(...)
  self.command_line = {...}
  for _, arg in ipairs(self.command_line) do
    local setting, value = arg:match("^%-%-([^=]*)=(.*)$") --setting=value
    if value then
      self.command_line[setting] = value
    end
  end
end

function App:init()
  -- App initialisation 1st goal: Get the loading screen up

  print("")
  print("")
  print("---------------------------------------------------------------")
  print("")
  print("Welcome to CorsixTH " .. self:getVersion() .. "!")
  print("")
  print("---------------------------------------------------------------")
  print("")
  print("This window will display useful information if an error occurs.")
  print("")
  print("---------------------------------------------------------------")
  print("")

  -- Prereq 1: Config file (for screen width / height / TH folder)
  -- Note: These errors cannot be translated, as the config file specifies the language
  local conf_path = self.command_line["config-file"] or "config.txt"
  local conf_chunk, conf_err = loadfile_envcall(conf_path)
  if not conf_chunk then
    error("Unable to load the config file. Please ensure that CorsixTH " ..
        "has permission to read/write " .. conf_path .. ", or use the " ..
        "--config-file=filename command line option to specify a writable file. " ..
        "For reference, the error loading the config file was: " .. conf_err)
  else
    conf_chunk(self.config)
  end
  self:fixConfig()
  corsixth.require("filesystem")
  local good_install_folder, error_message = self:checkInstallFolder()
  self.good_install_folder = good_install_folder
  self.level_dir = debug.getinfo(1, "S").source:sub(2, -12) .. "Levels" .. pathsep
  self:initUserLevelDir()
  self:initSavegameDir()
  self:initScreenshotsDir()

  -- Create the window
  if not SDL.init("video", "timer") then
    return false, "Cannot initialise SDL"
  end
  local compile_opts = TH.GetCompileOptions()
  if compile_opts.audio then
    SDL.init("audio")
  end
  local api_version = corsixth.require("api_version")
  if api_version ~= compile_opts.api_version then
    api_version = api_version or 0
    compile_opts.api_version = compile_opts.api_version or 0
    if api_version < compile_opts.api_version then
      print("Notice: Compiled binary is more recent than Lua scripts.")
    elseif api_version > compile_opts.api_version then
      print("Warning: Compiled binary is out of date. CorsixTH will likely" ..
      " fail to run until you recompile the binary.")
    end
  end

  -- Report operating system
  if compile_opts.os then
    self.os = compile_opts.os
  end

  local modes = {}
  self.fullscreen = false
  if self.config.fullscreen then
    self.fullscreen = true
    modes[#modes + 1] = "fullscreen"
  end
  if self.config.track_fps then
    modes[#modes + 1] = "present immediate"
  end
  if self.config.direct_zoom == nil or self.config.direct_zoom then
    modes[#modes + 1] = "direct zoom"
  end
  self.modes = modes
  self.video = assert(TH.surface(self.config.width, self.config.height, unpack(modes)))
  self.video:setBlueFilterActive(false)
  SDL.wm.setIconWin32()

  self:setCaptureMouse()
  self.caption = "CorsixTH"

  -- Prereq 2: Load and initialise the graphics subsystem
  corsixth.require("persistance")
  corsixth.require("graphics")
  self.gfx = Graphics(self)

  -- Put up the loading screen
  if good_install_folder then
    self.video:startFrame()
    self.gfx:loadRaw("Load01V", 640, 480):draw(self.video,
      math.floor((self.config.width - 640) / 2), math.floor((self.config.height - 480) / 2))
    self.video:endFrame()
    -- Add some notices to the loading screen
    local notices = {}
    local font = self.gfx:loadBuiltinFont()
    if TH.freetype_font and self.gfx:hasLanguageFont("unicode") then
      notices[#notices + 1] = TH.freetype_font.getCopyrightNotice()
      font = self.gfx:loadLanguageFont("unicode", font:getSheet())
    end
    notices = table.concat(notices)
    if notices ~= "" then
      self.video:startFrame()
      self.gfx:loadRaw("Load01V", 640, 480):draw(self.video,
        math.floor((self.config.width - 640) / 2), math.floor((self.config.height - 480) / 2))
      font:drawWrapped(self.video, notices, 32,
        math.floor((self.config.height + 400) / 2), math.floor(self.config.width - 64), "center")
      self.video:endFrame()
    end
  end

  -- App initialisation 2nd goal: Load remaining systems and data in an appropriate order

  math.randomseed(os.time() + SDL.getTicks())
  -- Add math.n_random globally. It generates pseudo random normally distributed
  -- numbers using the Box-Muller transform.
  strict_declare_global "math.n_random"
  math.n_random = function(mean, variance)
    return mean + math.sqrt(-2 * math.log(math.random()))
    * math.cos(2 * math.pi * math.random()) * variance
  end
  -- Also add the nice-to-have function math.round
  strict_declare_global "math.round"
  math.round = function(input)
    return math.floor(input + 0.5)
  end
  -- Load audio
  corsixth.require("audio")
  self.audio = Audio(self)
  self.audio:init()

  -- Load movie player
  corsixth.require("movie_player")
  self.moviePlayer = MoviePlayer(self, self.audio, self.video)
  if good_install_folder then
    self.moviePlayer:init()
  end

  -- Load strings before UI and before additional Lua
  corsixth.require("strings")
  corsixth.require("string_extensions")
  self.strings = Strings(self)
  self.strings:init()
  local language_load_success = self:initLanguage()
  if (self.command_line.dump or ""):match("strings") then
    -- Specify --dump=strings on the command line to dump strings
    -- (or insert "true or" after the "if" in the above)
    self:dumpStrings()
  end

  -- Load/setup hotkeys.
  local hotkeys_path = self.command_line["hotkeys-file"] or "hotkeys.txt"
  local hotkeys_chunk, hotkeys_err = loadfile_envcall(hotkeys_path)
  if not hotkeys_chunk then
    error(_S.hotkeys_file_err.file_err_01 .. hotkeys_path .. _S.hotkeys_file_err.file_err_02 .. hotkeys_err )
  else
    hotkeys_chunk(self.hotkeys)
  end
  self:fixHotkeys()

  -- Load map before world
  corsixth.require("map")

  -- Load additional Lua before world
  if good_install_folder then
    self.anims = self.gfx:loadAnimations("Data", "V")
    self.animation_manager = AnimationManager(self.anims)
    self.walls = self:loadLuaFolder("walls")
    corsixth.require("entity")
    corsixth.require("entities.humanoid")
    corsixth.require("entities.object")
    corsixth.require("entities.machine")

    local objects = self:loadLuaFolder("objects")
    self.objects = self:loadLuaFolder("objects/machines", nil, objects)
    -- Doors are in their own folder to ensure that the swing doors (which
    -- depend on the door) are loaded after the door object.
    self.objects = self:loadLuaFolder("objects/doors", nil, objects)
    for _, v in ipairs(self.objects) do
      if v.slave_id then
        v.slave_type = self.objects[v.slave_id]
        v.slave_type.master_type = v
      end
      Object.processTypeDefinition(v)
    end

    corsixth.require("room")
    self.rooms = self:loadLuaFolder("rooms")

    corsixth.require("humanoid_action")
    self.humanoid_actions = self:loadLuaFolder("humanoid_actions")

    local diseases = self:loadLuaFolder("diseases")
    self.diseases = self:loadLuaFolder("diagnosis", nil, diseases)

    -- Load world before UI
    corsixth.require("world")
  end

  -- Load UI
  corsixth.require("ui")
  if good_install_folder then
    corsixth.require("game_ui")
    self.ui = UI(self, true)
  else
    self.ui = UI(self, true)
    self.ui:setMenuBackground()
    local function callback(path)
      TheApp.config.theme_hospital_install = path
      TheApp:saveConfig()
      debug.getregistry()._RESTART = true
      TheApp.running = false
    end
    self.ui:addWindow(UIDirectoryBrowser(self.ui, nil, _S.install.th_directory, "InstallDirTreeNode", callback))
    return true
  end


  -- Load main menu (which creates UI)
  local function callback_after_movie()
    self:loadMainMenu()
    -- If we couldn't properly load the language, show an information dialog
    if not language_load_success then
      -- At this point we know the language is english, so no use having
      -- localized strings.
      self.ui:addWindow(UIInformation(self.ui, {"The game language has been reverted" ..
          " to English because the desired language could not be loaded. " ..
          "Please make sure you have specified a font file in the config file."}))
    end

    -- If the player wants to continue then load the youngest file in the Autosaves folder
    -- If they give a month number then load that month's autosave
    if self.command_line.continue then
      local num = self.command_line.continue
      local file = "Autosaves" .. pathsep .. "Autosave" .. num .. ".sav"
      if num >= "1" and num <= "12" and lfs.attributes(self.savegame_dir .. file, "size") then
        self.command_line.load = file
      else
        self.command_line.load = "Autosaves" .. pathsep ..
          FileTreeNode(self.savegame_dir .. "Autosaves"):getMostRecentlyModifiedChildFile(".sav").label
      end
    end
    -- If a savegame was specified, load it
    if self.command_line.load then
      local status, err = pcall(self.load, self, self.savegame_dir .. self.command_line.load)
      if not status then
        err = _S.errors.load_prefix .. err
        print(err)
        self.ui:addWindow(UIInformation(self.ui, {err}))
      end
    end
    -- There might also be a message from the earlier initialization process that should be shown.
    -- Show it using the built-in font in case the game's font is messed up.
    if error_message then
      self.ui:addWindow(UIInformation(self.ui, error_message, true))
    end
  end
  if self.config.play_intro then
    self.moviePlayer:playIntro(callback_after_movie)
  else
    callback_after_movie()
  end
  return true
end

--! Tries to initialize the user and built in level directories, returns true on
--! success and false on failure.
function App:initUserLevelDir()
  local conf_path = self.command_line["config-file"] or "config.txt"
  self.user_level_dir = self.config.levels or
      conf_path:match("^(.-)[^" .. pathsep .. "]*$") .. "Levels"

  if self.user_level_dir:sub(-1, -1) == pathsep then
    self.user_level_dir = self.user_level_dir:sub(1, -2)
  end
  if lfs.attributes(self.user_level_dir, "mode") ~= "directory" then
    if not lfs.mkdir(self.user_level_dir) then
       print("Notice: Level directory does not exist and could not be created.")
       return false
    end
  end
  if self.user_level_dir:sub(-1, -1) ~= pathsep then
    self.user_level_dir = self.user_level_dir .. pathsep
  end
  return true
end

--! Tries to initialize the savegame directory, returns true on success and
--! false on failure.
function App:initSavegameDir()
  local conf_path = self.command_line["config-file"] or "config.txt"
  self.savegame_dir = self.config.savegames or
      conf_path:match("^(.-)[^" .. pathsep .. "]*$") .. "Saves"

  if self.savegame_dir:sub(-1, -1) == pathsep then
    self.savegame_dir = self.savegame_dir:sub(1, -2)
  end
  if lfs.attributes(self.savegame_dir, "mode") ~= "directory" then
    if not lfs.mkdir(self.savegame_dir) then
       print("Notice: Savegame directory does not exist and could not be created.")
       return false
    end
  end
  if self.savegame_dir:sub(-1, -1) ~= pathsep then
    self.savegame_dir = self.savegame_dir .. pathsep
  end
  return true
end

function App:initScreenshotsDir()
  local conf_path = self.command_line["config-file"] or "config.txt"
  self.screenshot_dir = self.config.screenshots or
      conf_path:match("^(.-)[^" .. pathsep .. "]*$") .. "Screenshots"

  if self.screenshot_dir:sub(-1, -1) == pathsep then
    self.screenshot_dir = self.screenshot_dir:sub(1, -2)
  end
  if lfs.attributes(self.screenshot_dir, "mode") ~= "directory" then
    if not lfs.mkdir(self.screenshot_dir) then
       print("Notice: Screenshot directory does not exist and could not be created.")
       return false
    end
  end
  if self.screenshot_dir:sub(-1, -1) ~= pathsep then
    self.screenshot_dir = self.screenshot_dir .. pathsep
  end
  return true
end

function App:initLanguage()
  -- Make sure that we can actually show the desired language.
  -- If we can't, then the player probably didn't specify a font file
  -- in the config file properly.
  local success = true
  local language = self.config.language
  local font = self.strings:getFont(language)
  if self.gfx:hasLanguageFont(font) then
    self.gfx.language_font = font
  else
    -- Otherwise revert to english.
    self.gfx.language_font = self.strings:getFont("english")
    language = "english"
    self.config.language = "english"
    success = false
  end

  local strings, speech_file = self.strings:load(language)
  strict_declare_global "_S"
  strict_declare_global "_A"
  local old_S = _S
  _S = strings
  -- For immediate compatibility:
  getmetatable(_S).__call = function(_, sec, str, ...)
    assert(_S.deprecated[sec] and _S.deprecated[sec][str],
           "_S(" .. sec .. ", " .. str .. ") does not exist!")

    str = _S.deprecated[sec][str]
    if ... then
      str = str:format(...)
    end
    return str
  end
  if old_S then
    unpermanent "_S"
  end
  _S = permanent("_S", TH.stringProxy(_S))
  if old_S then
    TH.stringProxy.reload(old_S, _S)
  end
  _A = self.strings:setupAdviserMessage(_S.adviser)

  self.gfx:onChangeLanguage()
  if self.ui then
    self.ui:onChangeLanguage()
  end
  self.audio:initSpeech(speech_file)
  return success
end

function App:worldExited()
  self.audio:clearCallbacks()
end

function App:loadMainMenu(message)
  if self.world then
    self:worldExited()
  end

  -- Make sure there is no blue filter active.
  self.video:setBlueFilterActive(false)

  -- Unload ui, world and map
  self.ui = nil
  self.world = nil
  self.map = nil

  self.ui = UI(self)
  self.ui:setMenuBackground()
  self.ui:addWindow(UIMainMenu(self.ui))
  self.ui:addWindow(UITipOfTheDay(self.ui))

  -- Show update window if there's an update
  self:checkForUpdates()

  -- If a message was supplied, show it
  if message then
    self.ui:addWindow(UIInformation(self.ui, message))
  end
end

--! Sets the mouse capture to the state set within
--! app.config.capture_mouse
function App:setCaptureMouse()
  self.video:setCaptureMouse(self.config.capture_mouse)
end

--! Loads the first level of the specified campaign and prepares the world
--! to be able to progress through that campaign.
--!param campaign_file (string) Name of a CorsixTH Campaign definition Lua file.
function App:loadCampaign(campaign_file)
  local campaign_info, level_info, errors, _

  campaign_info, errors = self:readCampaignFile(campaign_file)
  if not campaign_info then
    self.ui:addWindow(UIInformation(self.ui, {_S.errors.could_not_load_campaign:format(errors)}))
    return
  end

  level_info, errors = self:readLevelFile(campaign_info.levels[1])
  if not level_info then
    self.ui:addWindow(UIInformation(self.ui, {_S.errors.could_not_find_first_campaign_level:format(errors)}))
    return
  end

  _, errors = self:readMapDataFile(level_info.map_file)
  if errors then
    self.ui:addWindow(UIInformation(self.ui, {errors}))
    return
  end

  self:loadLevel(campaign_info.levels[1], nil, level_info.name,
                 level_info.map_file, level_info.briefing)
  -- The new world needs to know which campaign to continue on.
  self.world.campaign_info = campaign_info
end

--! Reads the given file name as a Lua chunk from the Campaigns folder in the CorsixTH install directory.
--! A correct campaign definition contains "name", "description", "levels", and "winning_text".
--!param campaign_file (string) Name of the file to read.
--!return (table) Definitions found in the campaign file.
function App:readCampaignFile(campaign_file)
  local local_path = debug.getinfo(1, "S").source:sub(2, -12)
  local dir = "Campaigns" .. pathsep
  local path = local_path .. dir
  local chunk, err = loadfile_envcall(path .. campaign_file)
  if not chunk then
    return nil, "Error loading " .. path ..  campaign_file .. ":\n" .. tostring(err)
  else
    local result = {}
    chunk(result)
    return result
  end
end

--! Opens the given file name and returns all Level definitions in a table.
--! Values in the returned table: "path", "level_file", "name", "map_file", "briefing", and "end_praise".
--!param level (string) Name of the file to read.
--!return (table) Level info found in the file.
function App:readLevelFile(level)
  local filename = self:getAbsolutePathToLevelFile(level)
  local file, err = io.open(filename and filename or "")
  if not file then
    return nil, "Could not open the specified level file (" .. level .. "): " .. err
  end
  local contents = file:read("*all")
  file:close()

  local level_info = {}
  level_info.path = filename
  level_info.level_file = level
  level_info.name = contents:match("%Name ?= ?\"(.-)\"") or "Unknown name"
  level_info.map_file = contents:match("%MapFile ?= ?\"(.-)\"")
  if not level_info.map_file then
    -- The old way of defining the Map File has been deprecated, but a warning is enough.
    level_info.map_file = contents:match("%LevelFile ?= ?\"(.-)\"")
    if level_info.map_file then
      print("\nWarning: The level '" .. level_info.name .. "' contains a deprecated variable definition in the level file." ..
      "'%LevelFile' has been renamed to '%MapFile'. Please advise the map creator to update the level.\n")
    end
    level_info.deprecated_variable_used = true
  end
  level_info.briefing = contents:match("%LevelBriefing ?= ?\"(.-)\"")
  level_info.end_praise = contents:match("%LevelDebriefing ?= ?\"(.-)\"")
  return level_info
end

--! Searches for the given level file in the "Campaigns" and "Levels" folder of the
--! CorsixTH install directory.
--!param level (string) Filename to search for.
--!return (string, error) Returns the found absolute path, or nil if not found. Then
--!       a second variable is returned with an error message.
function App:getAbsolutePathToLevelFile(level)
  local path = debug.getinfo(1, "S").source:sub(2, -12)
  -- First look in Campaigns. If not found there, fall back to Levels.
  local list_of_possible_paths = {self.user_level_dir, path .. "Campaigns", self.level_dir}
  for _, parent_path in ipairs(list_of_possible_paths) do
    local check_path = parent_path .. pathsep .. level
    local file, _ = io.open(check_path, "rb")
    if file then
      file:close()
      return check_path
    end
  end
  return nil, "Level not found: " .. level
end

-- Loads the specified level. If a string is passed it looks for the file with the same name
-- in the "Levels" folder of CorsixTH, if it is a number it tries to load that level from
-- the original game.
function App:loadLevel(level, difficulty, level_name, level_file, level_intro, map_editor)
  if self.world then
    self:worldExited()
  end

  -- Check that we can load the data before unloading current map
  local new_map = Map(self)
  local map_objects, errors = new_map:load(level, difficulty, level_name, level_file, level_intro, map_editor)
  if not map_objects then
    self.world.ui:addWindow(UIInformation(self.ui, {errors}))
    return
  end
  -- If going from another level, save progress.
  local campaign_data = self.world and self.world:getCampaignData()

  -- Make sure there is no blue filter active.
  self.video:setBlueFilterActive(false)

  -- Unload ui, world and map
  self.ui = nil
  self.world = nil
  self.map = nil

  -- Load map
  self.map = new_map
  self.map:setBlocks(self.gfx:loadSpriteTable("Data", "VBlk-0"))
  self.map:setDebugFont(self.gfx:loadFont("QData", "Font01V"))

  -- Load world
  self.world = World(self)
  self.world:createMapObjects(map_objects)

  -- Enable / disable SoundEffects
  self.audio:playSoundEffects(self.config.play_sounds)

  -- Load UI
  self.ui = GameUI(self, self.world:getLocalPlayerHospital(), map_editor)
  self.world:setUI(self.ui) -- Function call allows world to set up its keyHandlers

  -- Now restore progress from previous levels.
  if campaign_data then
    self.world:setCampaignData(campaign_data)
  end

  -- Log if we're playing with the demo or full graphics set
  -- TODO: Adjust for new_gfx set when implemented
  self.world.gfx_set = self.using_demo_files and "demo" or "full"
end

-- This is a useful debug and development aid
function App:dumpStrings()
  -- Accessors to reach through the userdata proxies on strings
  local LUT = debug.getregistry().StringProxyValues
  local function val(o)
    if type(o) == "userdata" then
      return LUT[o]
    else
      return o
    end
  end
  local function is_table(o)
    return type(val(o)) == "table"
  end
  local dir = self.command_line["config-file"] or ""
  dir = string.sub(dir, 0, -11)
  local fi = assert(io.open(dir .. "debug-strings-orig.txt", "w"))
  for i, sec in ipairs(_S.deprecated) do
    for j, str in ipairs(sec) do
      fi:write("[" .. i .. "," .. j .. "] " .. ("%q\n"):format(val(str)))
    end
    fi:write("\n")
  end
  fi:close()

  local function dump_by_line(file, obj, prefix)
    for n, o in pairs(obj) do
      if n ~= "deprecated" then
        local new_prefix
        if type(n) == "number" then
          new_prefix = prefix .. "[" .. n .. "]"
        else
          new_prefix = (prefix == "") and n or (prefix .. "." .. n)
        end
        if is_table(o) then
          dump_by_line(file, o, new_prefix)
        else
          file:write(new_prefix .. " = " .. "\"" .. val(o) .. "\"\n")
        end
      end
    end
  end

  local function dump_grouped(file, obj, prefix)
    for n, o in pairs(obj) do
      if n ~= "deprecated" then
        if type(n) == "number" then
          n = "[" .. n .. "]"
        end
        if is_table(o) then
          file:write(prefix .. n .. " = {\n")
          dump_grouped(file, o, prefix .. "  ")
          file:write(prefix .. "}")
        else
          file:write(prefix .. n .. " = " .. "\"" .. val(o) .. "\"")
        end
        if prefix ~= "" then
          file:write(",")
        end
        file:write("\n")
      end
    end
  end

  fi = assert(io.open(dir .. "debug-strings-new-lines.txt", "w"))
  dump_by_line(fi, _S, "")
  fi:close()

  fi = assert(io.open(dir .. "debug-strings-new-grouped.txt", "w"))
  dump_grouped(fi, _S, "")
  fi:close()

  self:checkMissingStringsInLanguage(dir, self.config.language)
  -- Uncomment these lines to get diffs for all languages in the game
  -- for _, lang in pairs(self.strings.languages_english) do
  --   self:checkMissingStringsInLanguage(dir, lang)
  -- end
  print("")
  print("------------------------------------------------------")
  print("Dumped strings to default configuration file directory")
  print("------------------------------------------------------")
  print("")
end

--! Compares strings provided by language file of given language WITHOUT inheritance
-- with strings provided by english language with inheritance (i.e. all strings).
-- This will give translators an idea which strings are missing in their translation.
--!param dir The directory where the file to write to should be.
--!param language The language to check against.
function App:checkMissingStringsInLanguage(dir, language)
  -- Accessors to reach through the userdata proxies on strings
  local LUT = debug.getregistry().StringProxyValues
  local function val(o)
    if type(o) == "userdata" then
      return LUT[o]
    else
      return o
    end
  end
  local function is_table(o)
    return type(val(o)) == "table"
  end

  local ltc = self.strings.language_to_chunk
  if ltc[language] ~= ltc["english"] then
    local str_en = self.strings:load("english", true)
    local str_cur = self.strings:load(language, true, true)
    local function dump_diff(file, obj1, obj2, prefix)
      for n, o in pairs(obj1) do
        if n ~= "deprecated" then
          local new_prefix
          if type(n) == "number" then
            new_prefix = prefix .. "[" .. n .. "]"
          else
            new_prefix = (prefix == "") and n or (prefix .. "." .. n)
          end
          if is_table(o) then
            -- if obj2 is already nil (i.e. whole table does not exist in current language), carry over nil
            dump_diff(file, o, obj2 and obj2[n], new_prefix)
          else
            if not (obj2 and obj2[n]) then
              -- does not exist in current language
              file:write(new_prefix .. " = " .. "\"" .. val(o) .. "\"\n")
            end
          end
        end
      end
    end

    -- if possible, use the English name of the language for the file name.
    local language_english = language
    for _, lang_eng in pairs(self.strings.languages_english) do
      if ltc[language] == ltc[lang_eng:lower()] then
        language_english = lang_eng
        break
      end
    end

    local fi = assert(io.open(dir .. "debug-strings-diff-" .. language_english:lower() .. ".txt", "w"))
    fi:write("------------------------------------\n")
    fi:write("MISSING STRINGS IN LANGUAGE \"" .. language:upper() .. "\":\n")
    fi:write("------------------------------------\n")
    dump_diff(fi, str_en, str_cur, "")
    fi:write("------------------------------------\n")
    fi:write("SUPERFLUOUS STRINGS IN LANGUAGE \"" .. language:upper() .. "\":\n")
    fi:write("------------------------------------\n")
    dump_diff(fi, str_cur, str_en, "")
    fi:close()
  end
end

function App:fixConfig()
  -- Fill in default values for things which don't exist
  local config_defaults = select(2, corsixth.require("config_finder"))
  for k, v in pairs(config_defaults) do
    if self.config[k] == nil then
      self.config[k] = v
    end
  end

  for key, value in pairs(self.config) do
    -- Trim whitespace from beginning and end string values - it shouldn't be
    -- there (at least in any current configuration options).
    if type(value) == "string" then
      if value:match("^[%s]") or value:match("[%s]$") then
        self.config[key] = value:match("^[%s]*(.-)[%s]*$")
      end
    end

    -- For language, make language name lower case
    if key == "language" and type(value) == "string" then
      self.config[key] = value:lower()
    end

    -- For resolution, check that resolution is at least 640x480
    if key == "width" and type(value) == "number" and value < 640 then
      self.config[key] = 640
    end

    if key == "height" and type(value) == "number" and value < 480 then
      self.config[key] = 480
    end

    if (key == "scroll_speed" or key == "shift_scroll_speed") and
        type(value) == "number" then
      if value > 10 then
        self.config[key] = 10
      elseif value < 1 then
        self.config[key] = 1
      end
    end
  end
end

function App:saveConfig()
  -- Load lines from config file
  local config_file = self.command_line["config-file"] or "config.txt"
  local fi = io.open(config_file, "r")
  local lines = {}
  local handled_ids = {}
  if fi then
    for line in fi:lines() do
      lines[#lines + 1] = line
      if not (string.find(line, "^%s*$") or string.find(line, "^%s*%-%-")) then -- empty lines or comments
        -- Look for identifiers we want to save
        local _, _, identifier, value = string.find(line, "^%s*([_%a][_%w]*)%s*=%s*(.-)%s*$")
        if identifier then
          local _, temp
          -- Trim possible trailing comment from value
          _, _, temp = string.find(value, "^(.-)%s*%-%-.*")
          value = temp or value
          -- Remove enclosing [[]], if necessary
          _, _, temp = string.find(value, "^%[%[(.*)%]%]$")
          value = temp or value

          -- If identifier also exists in runtime options, compare their values and
          -- replace the line, if needed
          handled_ids[identifier] = true
          if value ~= tostring(self.config[identifier]) then
            local new_value = self.config[identifier]
            if type(new_value) == "string" then
              new_value = string.format("[[%s]]", new_value)
            else
              new_value = tostring(new_value)
            end
            lines[#lines] = string.format("%s = %s", identifier, new_value)
          end
        end
      end
    end
    fi:close()
  end
  -- Append options that were not found
  for identifier, value in pairs(self.config) do
    if not handled_ids[identifier] then
      if type(value) == "string" then
        value = string.format("[[%s]]", value)
      else
        value = tostring(value)
      end
      lines[#lines + 1] = string.format("%s = %s", identifier, value)
    end
  end
  -- Trim trailing newlines
  while lines[#lines] == "" do
    lines[#lines] = nil
  end

  fi = self:writeToFileOrTmp(config_file)
  for _, line in ipairs(lines) do
    fi:write(line .. "\n")
  end
  fi:close()
end

--! Tries to open the given file or a file in OS's temp dir.
-- Returns the file handler
--!param file The full path of the intended file
--!param mode The mode in which the file is opened, defaults to write
function App:writeToFileOrTmp(file, mode)
  local f, err = io.open(file, mode or "w")
  if err then
    local tmp_file = os.tmpname()
    f = io.open(tmp_file, mode or "w")
    self.ui:addWindow(UIInformation(self.ui,
        {_S.errors.save_to_tmp:format(file, tmp_file, err)}))
  end
  assert(f, "Error: cannot write to filesystem")
  return f
end

function App:fixHotkeys()
  -- Fill in default values for things which don't exist
  local hotkeys_defaults = select(4, corsixth.require("config_finder"))

  for k, v in pairs(hotkeys_defaults) do
    if self.hotkeys[k] == nil then
      self.hotkeys[k] = v
    end
  end

  for key, value in pairs(self.hotkeys) do
    -- Trim whitespace from beginning and end string values - it shouldn't be
    -- there (at least in any current configuration options).
    if type(value) == "string" then
      if value:match("^[%s]") or value:match("[%s]$") then
        self.hotkeys[key] = value:match("^[%s]*(.-)[%s]*$")
      end
    end
  end
end

function App:saveHotkeys()
  -- Load lines from config file
  local hotkeys_filename = self.command_line["hotkeys-file"] or "hotkeys.txt"
  local fi = io.open(hotkeys_filename, "r")
  local lines = {}
  local handled_ids = {}

  if fi then
    for line in fi:lines() do
      lines[#lines + 1] = line
      if not (string.find(line, "^%s*$") or string.find(line, "^%s*%-%-")) then -- empty lines or comments
        -- Look for identifiers we want to save
        local _, _, identifier, value = string.find(line, "^%s*([_%a][_%w]*)%s*=%s*(.-)%s*$")
        if identifier then
          local _, temp
          -- Trim possible trailing comment from value
          _, _, temp = string.find(value, "^(.-)%s*%-%-.*")
          value = temp or value
          -- Remove enclosing [[]], if necessary
          _, _, temp = string.find(value, "^%[%[(.*)%]%]$")
          value = temp or value

          -- If identifier also exists in runtime options, compare their values and
          -- replace the line, if needed
          handled_ids[identifier] = true

          if value ~= serialize(self.hotkeys[identifier]) then
            local new_value = self.hotkeys[identifier]
            if type(new_value) == "string" then
              new_value = string.format("[[%s]]", new_value)
            else
              new_value = serialize(new_value)
            end
            lines[#lines] = string.format("%s = %s", identifier, new_value)
          end
        end
      end
    end
    fi:close()
  end

  -- Append options that were not found
  for identifier, value in pairs(self.hotkeys) do
    if not handled_ids[identifier] then
      if type(value) == "string" then
        value = string.format("[[%s]]", value)
      else
        value = tostring(value)
      end
      lines[#lines + 1] = string.format("%s = %s", identifier, value)
    end
  end
  -- Trim trailing newlines
  while lines[#lines] == "" do
    lines[#lines] = nil
  end

  fi = self:writeToFileOrTmp(hotkeys_filename)
  for _, line in ipairs(lines) do
    fi:write(line .. "\n")
  end

  fi:close()
end

function App:run()
  -- The application "main loop" is an SDL event loop written in C, which calls
  -- a coroutine whenever an event occurs. Initially it may seem odd to involve
  -- coroutines, but it does give a few advantages:
  --  1) Lua can signal the main loop to exit by finishing the coroutine
  --  2) If an error occurs, the call stack is preserved in the coroutine, so
  --     Lua can query or print the call stack as required, rather than
  --     hardcoding error behaviour in C.
  local co = coroutine.create(function(app)
    local yield = coroutine.yield
    local dispatch = app.dispatch
    local repaint = true
    while app.running do
      repaint = dispatch(app, yield(repaint))
    end
  end)

  if self.config.track_fps then
    SDL.trackFPS(true)
    SDL.limitFPS(false)
  end

  self.running = true
  do
    local num_iterations = 0
    self.resetInfiniteLoopChecker = function()
      num_iterations = 0
    end
    debug.sethook(co, function()
      num_iterations = num_iterations + 1
      if num_iterations == 100 then
        error("Suspected infinite loop", 2)
      end
    end, "", 1e7)
  end
  coroutine.resume(co, self)
  local e, where = SDL.mainloop(co)
  debug.sethook(co, nil)
  self.running = false
  self.video:setCaptureMouse(false) -- Free the mouse, so the user can eg close the window.
  if e ~= nil then
    if where then
      -- Errors from an asynchronous callback done on the dispatcher coroutine
      -- will end up here. As the error didn't originate from a dispatched
      -- event, self.last_dispatch_type is wrong. Therefore, an extra value is
      -- returned from mainloop(), meaning that where == "callback".
      self.last_dispatch_type = where
    end
    print("An error has occurred!")
    print("Almost anything can be the cause, but the detailed information " ..
        "below can help the developers find the source of the error.")
    print("Running: The " .. self.last_dispatch_type .. " handler.")
    print("A stack trace is included below, and the handler has been disconnected.")
    print(debug.traceback(co, e, 0))
    print("")
    if self.world then
      self.world:gameLog("Error in " .. self.last_dispatch_type .. " handler: ")
      self.world:gameLog(debug.traceback(co, e, 0))
      self.world:dumpGameLog()
    end
    if self.world and self.last_dispatch_type == "timer" and self.world.current_tick_entity then
      -- Disconnecting the tick handler is quite a drastic measure, so give
      -- the option of just disconnecting the offending entity and attempting
      -- to continue.
      local handler = self.eventHandlers[self.last_dispatch_type]
      local entity = self.world.current_tick_entity
      self.world.current_tick_entity = nil
      if class.is(entity, Patient) then
        self.ui:addWindow(UIPatient(self.ui, entity))
      elseif class.is(entity, Staff) then
        self.ui:addWindow(UIStaff(self.ui, entity))
      end
      self.ui:addWindow(UIConfirmDialog(self.ui, true,
          "Sorry, but an error has occurred. There can be many reasons - see the " ..
          "log window for details. Would you like to attempt a recovery?",
          --[[persistable:app_attempt_recovery]] function()
            self.world:gameLog("Recovering from error in timer handler...")
            entity.ticks = false
            self.eventHandlers.timer = handler
          end
      ))
    end
    self.eventHandlers[self.last_dispatch_type] = nil
    if self.last_dispatch_type ~= "frame" then
      -- If it wasn't the drawing code which failed, then it would be useful
      -- to ensure that a draw happens, as with events disconnected, a frame
      -- might not otherwise be drawn for a while.
      pcall(self.drawFrame, self)
    end
    return self:run()
  end
end

local done_no_handler_warning = {}

function App:dispatch(evt_type, ...)
  local handler = self.eventHandlers[evt_type]
  if handler then
    self:resetInfiniteLoopChecker()
    self.last_dispatch_type = evt_type
    return handler(self, ...)
  else
    if not done_no_handler_warning[evt_type] then
      print("Warning: No event handler for " .. evt_type)
      done_no_handler_warning[evt_type] = true
    end
    return false
  end
end

function App:onTick(...)
  if(not self.moviePlayer.playing) then
    if self.world then
      self.world:onTick(...)
    end
    self.ui:onTick(...)
  end
  return true -- tick events always result in a repaint
end

local fps_history = {} -- Used to average FPS over the last thirty frames
for i = 1, 30 do fps_history[i] = 0 end
local fps_sum = 0 -- Sum of fps_history array
local fps_next = 1 -- Used to loop through fps_history when [over]writing

function App:drawFrame()
  self.video:startFrame()
  if(self.moviePlayer.playing) then
    self.key_modifiers = {}
    self.moviePlayer:refresh()
  else
    self.key_modifiers = SDL.getKeyModifiers()
    self.ui:draw(self.video)
  end
  self.video:endFrame()

  if self.config.track_fps then
    fps_sum = fps_sum - fps_history[fps_next]
    fps_history[fps_next] = SDL.getFPS()
    fps_sum = fps_sum + fps_history[fps_next]
    fps_next = (fps_next % #fps_history) + 1
  end
end

function App:getFPS()
  if self.config.track_fps then
    return fps_sum / #fps_history
  end
end

function App:onKeyDown(...)
  return self.ui:onKeyDown(...)
end

function App:onKeyUp(...)
  return self.ui:onKeyUp(...)
end

function App:onEditingText(...)
  return self.ui:onEditingText(...)
end

function App:onTextInput(...)
  return self.ui:onTextInput(...)
end

function App:onMouseUp(...)
  return self.ui:onMouseUp(...)
end

function App:onMouseDown(...)
  return self.ui:onMouseDown(...)
end

function App:onMouseMove(...)
  return self.ui:onMouseMove(...)
end

function App:onMouseWheel(...)
  return self.ui:onMouseWheel(...)
end

function App:onWindowActive(...)
  return self.ui:onWindowActive(...)
end

--! Window has been resized by the user
--! Call the UI to handle the new window size
function App:onWindowResize(...)
  return self.ui:onWindowResize(...)
end

function App:onMusicOver(...)
  return self.audio:onMusicOver(...)
end

function App:onMovieOver(...)
  self.moviePlayer:onMovieOver(...)
end

function App:onSoundOver(...)
  return self.audio:onSoundPlayed(...)
end

function App:onMultiGesture(...)
  return self.ui:onMultiGesture(...)
end

function App:isThemeHospitalPath(path)
  local ngot = 0
  for obj, _ in lfs.dir(path) do
    for _, thing in ipairs({"data", "levels", "qdata"}) do
      if obj:lower() == thing and
        lfs.attributes(path .. pathsep .. obj, "mode") == "directory" then
          ngot = ngot + 1
      end
    end
  end
  if ngot == 3 then
    return true
  end
end

function App:checkInstallFolder()
  self.fs = FileSystem()
  local status, _
  if self.config.theme_hospital_install then
    status, _ = self.fs:setRoot(self.config.theme_hospital_install)
  end
  local message = "Please make sure that you point the game to" ..
      " a valid copy of the data files from the original game," ..
      " as said files are required for graphics and sounds."
  if not status then
    -- Table of predictable places. First three are platform independent,
    -- then macOS app and its parent folder, GOG bundle,
    -- then linux Filesystem Hierarchy Standard, then Windows Program Files
    -- mac_app_dir is the macOS app base directory named CorsixTH.app
    local mac_app_dir = debug.getinfo(1).short_src:match("(.*)/Contents/.")
    local user_dir = os.getenv("HOME") or os.getenv("USERPROFILE")
    local win_home_dir = nil;
    if os.getenv("HOMEDRIVE") and os.getenv("HOMEPATH") then
      win_home_dir = os.getenv("HOMEDRIVE") .. os.getenv("HOMEPATH")
      if win_home_dir == user_dir then win_home_dir = nil; end
    end
    local possible_locations = {
      user_dir,
      user_dir and (user_dir .. pathsep ..  "Documents"),
      win_home_dir,
      select(1, corsixth.require("config_finder")):match("(.*[/\\])"):sub(1, -2),
      mac_app_dir,
      mac_app_dir and mac_app_dir:match("(.*)/.*%.app"),
      "/Applications/Theme Hospital.app/Contents/Resources/game/Theme Hospital.app/" ..
        "Contents/Resources/Theme Hospital.boxer/C.harddisk",
      "/usr/share/games/corsix-th",
      "/usr/local/share/games/corsix-th",
      os.getenv("ProgramFiles"),
      os.getenv("ProgramFiles(x86)"),
      [[C:]], [[D:]], [[E:]], [[F:]], [[G:]], [[H:]] }
    local possible_folders = { "ThemeHospital", "Theme Hospital", "HOSP", "TH97",
      [[GOG.com\Theme Hospital]], [[GOG Games\Theme Hospital]],
      [[Origin Games\Theme Hospital\data\Game]] }
    for _, dir in pairs(possible_locations) do
      if status then break end
      for _, folder in pairs(possible_folders) do
        local path = dir .. pathsep .. folder
        if lfs.attributes(path, "mode") == "directory" and self:isThemeHospitalPath(path) then
          print("Game data found at: " .. path)
          print("This will be written to the config file")
          self.config.theme_hospital_install = path
          status, _ = self.fs:setRoot(path)
          break
        end
      end
    end
    if not status then
      -- If the given directory didn't exist, then likely the config file hasn't
      -- been changed at all from the default, and we looked unsuccessfully in
      -- some likely folders for the game data, so we continue to initialise the
      -- app, and give the user a dialog asking for the correct directory.
      return false
    end
  end

  -- Check that a few core files are present
  local missing = {}
  local function check(path)
    if not self.fs:readContents(path) then
      missing[#missing + 1] = path
    end
  end
  check("Data"   .. pathsep .. "VBlk-0.tab")
  check("Levels" .. pathsep .. "Level.L1")
  check("QData"  .. pathsep .. "SPointer.dat")
  if #missing ~= 0 then
    missing = table.concat(missing, ", ")
    message = "Invalid Theme Hospital folder specified in config file, " ..
        "as at least the following files are missing: " .. missing .. ".\n" ..
        message
    print(message)
    print("Trying to let the user select a new one.")
    return false, {message}
  end

  -- Check for demo version
  if self.fs:readContents("DataM", "Demo.dat") then
    self.using_demo_files = true
    print("Notice: Using data files from demo version of Theme Hospital.")
    print("Consider purchasing a full copy of the game to support EA.")
  end

  -- Do a few more checks to make sure that commonly corrupted files are OK.
  local corrupt = {}

  -- Check for file corruption for local files.
  -- No check is done if the game is loaded from an ISO
  local function check_corrupt(path, correct_size)
    -- If the file exists but is smaller than usual it is probably corrupt
    if self.fs:fileExists(path) then
      local real_size = self.fs:fileSize(path)
      if real_size + 1024 < correct_size or real_size - 1024 > correct_size then
        corrupt[#corrupt + 1] = path .. " (Size: " .. math.floor(real_size/1024) .. " kB / Correct: about " .. math.floor(correct_size/1024) .. " kB)"
      end
    else
      corrupt[#corrupt + 1] = path .. " (This file is missing)"
    end
  end
  if self.using_demo_files then
    check_corrupt("ANIMS" .. pathsep .. "WINLEVEL.SMK", 243188)
    check_corrupt("LEVELS" .. pathsep .. "LEVEL.L1", 163948)
    check_corrupt("DATA"  .. pathsep .. "BUTTON01.DAT", 252811)
  else
    check_corrupt("ANIMS" .. pathsep .. "AREA01V.SMK", 251572)
    check_corrupt("ANIMS" .. pathsep .. "WINGAME.SMK", 2066656)
    check_corrupt("ANIMS" .. pathsep .. "WINLEVEL.SMK", 335220)
    check_corrupt("INTRO" .. pathsep .. "INTRO.SM4", 33616520)
    check_corrupt("QDATA" .. pathsep .. "FONT00V.DAT", 1024)
    check_corrupt("ANIMS" .. pathsep .. "LOSE1.SMK", 1009728)
  end

  if #corrupt ~= 0 then
    table.insert(corrupt, 1, "There appears to be corrupt files in your Theme Hospital folder, " ..
    "so don't be surprised if CorsixTH crashes. At least the following files are wrong:")
    table.insert(corrupt, message)
  end

  return true, #corrupt ~= 0 and corrupt or nil
end

--! Get the directory containing the bitmap files.
--!return Name of the directory containing the bitmap files, ending with a
--        directory path separator.
function App:getBitmapDir()
  return (self.command_line["bitmap-dir"] or "Bitmap") .. pathsep
end

-- Load bitmap data into memory.
--!param filename Name of the file to load.
--!return The loaded data.
function App:readBitmapDataFile(filename)
  filename = self:getBitmapDir() .. filename
  local file = assert(io.open(filename, "rb"))
  local data = file:read("*a")
  file:close()
  if data:sub(1, 3) == "RNC" then
    data = assert(rnc.decompress(data))
  end
  return data
end

-- Read a data file of the application into memory (possibly with decompression).
--!param dir (string) Directory to read from. "Bitmap" and "Levels" are
--       meta-directories, and get resolved to real directories in the function.
--!param filename (string or nil) If specified, the file to load. If 'nil', the
--       'dir' parameter is the filename in the "Data" directory.
function App:readDataFile(dir, filename)
  if dir == "Bitmap" then
    return self:readBitmapDataFile(filename)
  elseif dir == "Levels" then
    return self:readMapDataFile(filename)
  end
  if filename == nil then
    dir, filename = "Data", dir
  end

  local data = assert(self.fs:readContents(dir .. pathsep .. filename))
  if data:sub(1, 3) == "RNC" then
    data = assert(rnc.decompress(data))
  end
  return data
end

--! Get a level file.
--!param filename (string) Name of the level file.
--!return If the file could be found, the data of the file, else a
--        tuple 'nil', and an error description
function App:readMapDataFile(filename)
  -- First look in the original install directory, if not found there
  -- look in the CorsixTH directories "Levels" and "Campaigns".
  local data = self.fs:readContents("Levels" .. pathsep .. filename)
  if not data then
    local absolute_path = self:getAbsolutePathToLevelFile(filename)
    if absolute_path then
      local file = io.open(absolute_path, "rb")
      if file then
        data = file:read("*a")
        file:close()
      end
    end
  end
  if data then
    if data:sub(1, 3) == "RNC" then
      data = assert(rnc.decompress(data))
    end
  else
    -- Could not find the file
    return nil, _S.errors.map_file_missing:format(filename)
  end
  return data
end

function App:loadLuaFolder(dir, no_results, append_to)
  local ourpath = debug.getinfo(1, "S").source:sub(2, -8)
  dir = dir .. pathsep
  local path = ourpath .. dir
  local results = no_results and "" or (append_to or {})
  for file in lfs.dir(path) do
    if file:match("%.lua$") then
      local status, result = pcall(corsixth.require, dir .. file:sub(1, -5))
      if not status then
        print("Error loading " .. dir ..  file .. ":\n" .. tostring(result))
      else
        if result == nil then
          if not no_results then
            print("Warning: " .. dir .. file .. " returned no value")
          end
        else
          if no_results then
            print("Warning: " .. dir .. file .. " returned a value:", result)
          else
            if type(result) == "table" and result.id then
              results[result.id] = result
            elseif type(result) == "function" then
              results[file:match("(.*)%.")] = result
            end
            results[#results + 1] = result
          end
        end
      end
    end
  end
  if no_results then
    return
  else
    return results
  end
end

--! Returns the version number (name) of the local copy of the game based on
--! which save game version it is. This was added after the Beta 8
--! release, which is why the checks prior to that version aren't made.
--!param version An optional value if you want to find what game version
-- a specific savegame version is from.
function App:getVersion(version)
  local ver = version or self.savegame_version
  if ver > 156 then
    return "Trunk"
  elseif ver > 138 then
    return "v0.65"
  elseif ver > 134 then
    return "v0.64"
  elseif ver > 127 then
    return "v0.63"
  elseif ver > 122 then
    return "v0.62"
  elseif ver > 111 then
    return "v0.61"
  elseif ver > 105 then
    return "v0.60"
  elseif ver > 91 then
    return "0.50"
  elseif ver > 78 then
    return "0.40"
  elseif ver > 72 then
    return "0.30"
  elseif ver > 66 then
    return "0.21"
  elseif ver > 54 then
    return "0.20"
  elseif ver > 53 then
    return "0.11"
  elseif ver > 51 then
    return "0.10"
  elseif ver > 45 then
    return "0.01"
  else
    return "Beta 8 or earlier"
  end
end

function App:save(filename)
  return SaveGameFile(filename)
end

-- Omit the usual file extension so this file cannot be seen from the normal load and save screen and cannot be overwritten
function App:quickSave()
  local filename = "quicksave.qs"
  return SaveGameFile(self.savegame_dir .. filename)
end

function App:load(filepath)
  if self.world then
    self:worldExited()
  end
  return LoadGameFile(filepath)
end

function App:quickLoad()
  local filename = "quicksave.qs"
  if lfs.attributes(self.savegame_dir .. filename) then
    self:load(self.savegame_dir .. filename)
  else
    self:quickSave()
    self.ui:addWindow(UIInformation(self.ui, {_S.errors.load_quick_save}))
  end
end

--! Function to check the loaded game is compatible with the program
--!param save_version (num)
--!param gfx_set (string) What graphics set is used
--!return true if compatible, otherwise false
function App:checkCompatibility(save_version, gfx_set)
  local app_version = self.savegame_version
  local err

  -- First check the graphics set matches with the game files
  if (gfx_set == "demo" and not self.using_demo_files) then
    err = _S.errors.compatibility_error.demo_in_full
  elseif (gfx_set == "full" and self.using_demo_files) then
    err = _S.errors.compatibility_error.full_in_demo

  -- if that's all good, check the save and app version
  elseif app_version >= save_version or self.config.debug then
    return true
  else -- savegame newer than application
    err = _S.errors.compatibility_error.new_in_old
  end

  UILoadGame:loadError(err)
  return false
end

--! Restarts the current level (offers confirmation window first)
function App:restart()
  assert(self.map, "Trying to restart while no map is loaded.")
  self.ui:addWindow(UIConfirmDialog(self.ui, false, _S.confirmation.restart_level,
  --[[persistable:app_confirm_restart]] function()
    self:worldExited()
    local level = self.map.level_number
    local difficulty = self.map.difficulty
    local name, file, intro
    if not tonumber(level) then
      name = self.map.level_name
      file = self.map.map_file
      intro = self.map.level_intro
    end
    if level and name and not file then
      self.ui:addWindow(UIInformation(self.ui, {_S.information.cannot_restart}))
      return
    end
    local status, err = pcall(self.loadLevel, self, level, difficulty, name, file, intro)
    if not status then
      err = "Error while loading level: " .. err
      print(err)
      self.ui:addWindow(UIInformation(self.ui, {err}))
    end
  end))
end

--! Begin the map editor
function App:mapEdit()
  self:loadLevel("", nil, nil, nil, nil, true)
end

--! Exits the game completely (no confirmation window)
function App:exit()
  -- Save config before exiting
  self:saveConfig()
  self.running = false
end

--! Exits the game completely without saving the config i.e. Alt+F4 for Quit Application
function App:abandon()
  self.running = false
end

--! This function is automatically called after loading a game and serves for compatibility.
function App:afterLoad()
  self.ui:addOrRemoveDebugModeKeyHandlers()
  local old = self.world.savegame_version or 0
  local new = self.savegame_version

  if old == 0 then
    -- Game log was not present before introduction of savegame versions, so create it now.
    self.world.game_log = {}
    self.world:gameLog("Created Gamelog on load of old (pre-versioning) savegame.")
  end
  if not self.world.original_savegame_version then
    self.world.original_savegame_version = old
  end
  local first = self.world.original_savegame_version

  -- Generate the human-readable version number (old [loaded save], new [program], first [original])
  local first_version = first .. " (" .. self:getVersion(first) .. ")"
  local old_version = old .. " (" .. self:getVersion(old) .. ")"
  local new_version = new .. " (" .. self:getVersion() .. ")"

  if new == old then
    local msg_same = "Savegame version is %s, originally it was %s."
    self.world:gameLog(msg_same:format(new_version, first_version))
    self.world:playLoadedEntitySounds()
  elseif new > old then
    local msg_older = "Savegame changed from %s to %s. The save was created using %s."
    self.world:gameLog(msg_older:format(old_version, new_version, first_version))
  else -- Save is newer than the game and can only proceed in debug mode
    local get_old_release_version = self.world.release_version or "Trunk" -- For compatibility
    old_version = old .. " (" .. get_old_release_version .. ")"
    local msg_newer = "Warning: loaded savegame version %s in older version %s."
    self.world:gameLog(msg_newer:format(old_version, new_version))
    self.ui:addWindow(UIInformation(self.ui, {_S.warnings.newersave}))
  end
  self.world.release_version = self:getVersion()
  self.world.savegame_version = new

  if old < 87 then
    local new_object = corsixth.require("objects.gates_to_hell")
    Object.processTypeDefinition(new_object)
    self.objects[new_object.id] = new_object
    self.world:newObjectType(new_object)
  end

  if old < 114 then
    local rathole_type = corsixth.require("objects.rathole")
    Object.processTypeDefinition(rathole_type)
    self.objects[rathole_type.id] = rathole_type
    self.world:newObjectType(rathole_type)
  end

    --[[Information only:
  if old < 166 then
    Graphics set type was introduced at this version.
    Nothing to do here as it is handled by persistance.
    However, it introduces compatibility limitations between the demo and full game
    and should be noted.
  end
  ]]--

  self.map:afterLoad(old, new)
  self.ui:afterLoad(old, new)
  self.world:afterLoad(old, new)
end

function App:checkForUpdates()
  -- Only check for updates once per application launch
  if not self.check_for_updates or not self.config.check_for_updates then return end
  self.check_for_updates = false

  -- Default language to use for the changelog if no localised version is available
  local default_language = "en"
  local update_url = 'https://corsixth.com/CorsixTH/check-for-updates'
  local current_version = self:getVersion()

  -- Only URLs that match this list of trusted domains will be accepted.
  local trusted_domains = { 'corsixth.com', 'github.com', 'corsixth.github.io' }

  -- Only check for updates against released versions
  if current_version == "Trunk" then
    print("Will not check for updates since this is the Trunk version.")
    return
  end

  local luasocket, _ = pcall(require, "socket")
  local luasec, _ = pcall(require, "ssl.https")
  if not (luasocket and luasec) then
    print("Cannot check for updates since LuaSocket and/or LuaSec are not available.")
    return
  end
  local http = require("socket.http")
  local url = require("socket.url")

  print("Checking for CorsixTH updates...")
  local update_body, status, _ = http.request(update_url)

  if not update_body or not (status == 200) then
    print("Couldn't check for updates. Server returned code: " .. status)
    print("Check that you have an active internet connection and that CorsixTH is allowed in your firewall.")
    return
  end

  local update_table = loadstring_envcall(update_body, "@updatechecker"){}
  local changelog = update_table["changelog_" .. default_language]
  local new_version = update_table["major"] .. '.' .. update_table["minor"] .. update_table["revision"]

  if (new_version <= current_version) then
    print("You are running the latest version of CorsixTH.")
    return
  end

  -- Check to make sure download URL is trusted
  local download_url = url.parse(update_table["download_url"])
  local valid_url = false
  for _,v in ipairs(trusted_domains) do
    if download_url.host == v then
      valid_url = true
      break
    end
  end
  if not valid_url then
    print("Update download url is not on the trusted domains list (" .. update_table["download_url"] .. ")")
    return
  end

  -- Check to see if there's a changelog in the user's language
  local current_langs = self.strings:getLanguageNames(self.config.language)
  for _, v in ipairs(current_langs) do
    if (update_table["changelog_" .. v]) then
      changelog = update_table["changelog_" .. v]
      break
    end
  end

  print("New version found: " .. new_version)
  -- Display the update window
  self.ui:addWindow(UIUpdate(self.ui, current_version, new_version, changelog, update_table["download_url"]))
end

-- Free up / stop any resources relying on the current video object
function App:prepareVideoUpdate()
  self.video:endFrame()
  self.moviePlayer:deallocatePictureBuffer()
end

-- Update / start any resources relying on a video object
function App:finishVideoUpdate()
  self.gfx:updateTarget(self.video)
  self.moviePlayer:updateRenderer()
  self.moviePlayer:allocatePictureBuffer()
  self.video:startFrame()
end

function App:isAudioEnabled()
  return TH.GetCompileOptions().audio
end

function App:getSystemInfo()
  local compile_opts = TH.GetCompileOptions()
  local comp_details = {}
  for key, value in pairs(compile_opts) do
    table.insert(comp_details, key .. ": " .. tostring(value))
  end
  table.sort(comp_details)
  local compiled = string.format("Compiled with %s\nSDL renderer: %s\n",
      table.concat(comp_details, ", "), self.video:getRendererDetails())
  local running = string.format("%s run with api version: %s, game version: %s, savegame version: %s\n",
      compile_opts.jit or _VERSION, tostring(corsixth.require("api_version")),
      self:getVersion(), tostring(SAVEGAME_VERSION))
  return(compiled .. running)
end

-- Do not remove, for savegame compatibility < r1891
local app_confirm_quit_stub = --[[persistable:app_confirm_quit]] function()
end<|MERGE_RESOLUTION|>--- conflicted
+++ resolved
@@ -29,11 +29,7 @@
 -- and add compatibility code in afterLoad functions
 -- Recommended: Also replace/Update the summary comment
 
-<<<<<<< HEAD
-local SAVEGAME_VERSION = 166 -- Changes cheat system structure and adds "no rest" cheat
-=======
-local SAVEGAME_VERSION = 166 -- Defines the graphics set used.
->>>>>>> fb32a555
+local SAVEGAME_VERSION = 167 -- Changes cheat system structure and adds "no rest" cheat
 
 class "App"
 
