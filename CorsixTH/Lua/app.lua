--- conflicted
+++ resolved
@@ -28,11 +28,7 @@
 -- Increment each time a savegame break would occur
 -- and add compatibility code in afterLoad functions
 
-<<<<<<< HEAD
-local SAVEGAME_VERSION = 139
-=======
 local SAVEGAME_VERSION = 140
->>>>>>> edaecf0d
 
 class "App"
 
