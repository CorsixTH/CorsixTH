--- conflicted
+++ resolved
@@ -345,11 +345,6 @@
 local good_actions = {walk=true, idle=true, seek_room=true, queue=true}
 
 function Patient:canPeeOrPuke(current)
-<<<<<<< HEAD
-  return ((current.name == "walk" or current.name == "idle" or
-           current.name == "seek_room" or current.name == "queue") and
-      not self.going_home and self.world.map.th:getCellFlags(self.tile_x, self.tile_y).buildable)
-=======
   if not good_actions[current.name] then return false end
   if self.going_home then return false end
 
@@ -359,7 +354,6 @@
 
   local parcel = cell_flags.parcelId
   return parcel ~= 0 and th:getPlotOwner(parcel) == self.hospital:getPlayerIndex()
->>>>>>> 098ad731
 end
 
 --! Animations for when there is an earth quake
