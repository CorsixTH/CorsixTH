--- conflicted
+++ resolved
@@ -665,11 +665,7 @@
         -- they visit reception. Some debugging needed here to get
         -- this working.
 
-<<<<<<< HEAD
         -- patient:falling(false)
-=======
-        patient:falling()
->>>>>>> e70e2562
       end
     end
     --]]
