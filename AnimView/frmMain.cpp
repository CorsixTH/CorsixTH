/*
Copyright (c) 2009 Peter "Corsix" Cawley

Permission is hereby granted, free of charge, to any person obtaining a copy of
this software and associated documentation files (the "Software"), to deal in
the Software without restriction, including without limitation the rights to
use, copy, modify, merge, publish, distribute, sublicense, and/or sell copies
of the Software, and to permit persons to whom the Software is furnished to do
so, subject to the following conditions:

The above copyright notice and this permission notice shall be included in all
copies or substantial portions of the Software.

THE SOFTWARE IS PROVIDED "AS IS", WITHOUT WARRANTY OF ANY KIND, EXPRESS OR
IMPLIED, INCLUDING BUT NOT LIMITED TO THE WARRANTIES OF MERCHANTABILITY,
FITNESS FOR A PARTICULAR PURPOSE AND NONINFRINGEMENT. IN NO EVENT SHALL THE
AUTHORS OR COPYRIGHT HOLDERS BE LIABLE FOR ANY CLAIM, DAMAGES OR OTHER
LIABILITY, WHETHER IN AN ACTION OF CONTRACT, TORT OR OTHERWISE, ARISING FROM,
OUT OF OR IN CONNECTION WITH THE SOFTWARE OR THE USE OR OTHER DEALINGS IN THE
SOFTWARE.
*/

#include "frmMain.h"

#include "config.h"

#include <wx/bitmap.h>
#include <wx/dcclient.h>
#include <wx/dcmemory.h>
#include <wx/dir.h>
#include <wx/dirdlg.h>
#include <wx/filename.h>
#include <wx/image.h>
#include <wx/msgdlg.h>
#include <wx/numdlg.h>
#include <wx/radiobut.h>
#include <wx/sizer.h>
#include <wx/stattext.h>
#include <wx/tokenzr.h>
#include <wx/wfstream.h>

#include "backdrop.h"

BEGIN_EVENT_TABLE(frmMain, wxFrame)
  EVT_BUTTON(ID_LOAD, frmMain::_onLoad)
  EVT_BUTTON(ID_BROWSE, frmMain::_onBrowse)
  EVT_BUTTON(ID_FIRST_ANIM, frmMain::_onFirstAnim)
  EVT_BUTTON(ID_PREV_ANIM, frmMain::_onPrevAnim)
  EVT_BUTTON(ID_NEXT_ANIM, frmMain::_onNextAnim)
  EVT_BUTTON(ID_LAST_ANIM, frmMain::_onLastAnim)
  EVT_BUTTON(ID_PREV_FRAME, frmMain::_onPrevFrame)
  EVT_BUTTON(ID_NEXT_FRAME, frmMain::_onNextFrame)
  EVT_BUTTON(ID_PLAY_PAUSE, frmMain::_onPlayPause)
  EVT_BUTTON(ID_SEARCH_LAYER_ID, frmMain::_onSearchLayerId)
  EVT_BUTTON(ID_SEARCH_FRAME, frmMain::_onSearchFrame)
  EVT_BUTTON(ID_SEARCH_SOUND, frmMain::_onSearchSoundIndex)
  EVT_LISTBOX(ID_SEARCH_RESULTS, frmMain::_onGotoSearchResult)
  EVT_RADIOBUTTON(ID_GHOST_0, frmMain::_onGhostFileChange)
  EVT_RADIOBUTTON(ID_GHOST_1, frmMain::_onGhostFileChange)
  EVT_RADIOBUTTON(ID_GHOST_2, frmMain::_onGhostFileChange)
  EVT_RADIOBUTTON(ID_GHOST_3, frmMain::_onGhostFileChange)
  EVT_SPINCTRL(wxID_ANY, frmMain::_onGhostIndexChange)
  EVT_TEXT(ID_ANIM_INDEX, frmMain::_onAnimChar)
  EVT_TIMER(ID_TIMER_ANIMATE, frmMain::_onTimer)
  EVT_CHECKBOX(ID_DRAW_MOOD, frmMain::_onToggleDrawMood)
  EVT_CHECKBOX(ID_DRAW_COORDINATES, frmMain::_onToggleDrawCoordinates)
END_EVENT_TABLE()

frmMain::frmMain()
    : wxFrame(nullptr, wxID_ANY, L"Theme Hospital Animation Viewer") {
  wxSizer* pMainSizer = new wxBoxSizer(wxHORIZONTAL);

  wxSizer* pSidebarSizer = new wxBoxSizer(wxVERTICAL);

#define def wxDefaultPosition, wxDefaultSize
  wxStaticBoxSizer* pThemeHospital =
      new wxStaticBoxSizer(wxHORIZONTAL, this, L"Theme Hospital");
  pThemeHospital->Add(new wxStaticText(this, wxID_ANY, L"Directory:"), 0,
                      wxALIGN_CENTER_VERTICAL | wxALL, 1);
  pThemeHospital->Add(
      m_txtTHPath = new wxTextCtrl(this, wxID_ANY, L"", def, wxTE_CENTRE), 1,
      wxALIGN_CENTER_VERTICAL | wxALL, 1);
  pThemeHospital->Add(new wxButton(this, ID_BROWSE, L"Browse..."), 0,
                      wxALIGN_CENTER_VERTICAL | wxALL, 1);
  pThemeHospital->Add(new wxButton(this, ID_LOAD, L"Load"), 0,
                      wxALIGN_CENTER_VERTICAL | wxALL, 1);
  pSidebarSizer->Add(pThemeHospital, 0, wxEXPAND | wxALL, 0);

  wxStaticBoxSizer* pPalette =
      new wxStaticBoxSizer(wxVERTICAL, this, L"Palette");
  wxBoxSizer* pPaletteTop = new wxBoxSizer(wxHORIZONTAL);
  pPaletteTop->Add(new wxRadioButton(this, ID_GHOST_0, L"Standard"), 1);
  pPaletteTop->Add(new wxRadioButton(this, ID_GHOST_1, L"Ghost 1"), 1);
  pPaletteTop->Add(new wxRadioButton(this, ID_GHOST_2, L"Ghost 2"), 1);
  pPaletteTop->Add(new wxRadioButton(this, ID_GHOST_3, L"Ghost 66"), 1);
  m_iGhostFile = 0;
  m_iGhostIndex = 0;
  pPalette->Add(pPaletteTop, 0, wxEXPAND | wxALL, 1);
  pPalette->Add(new wxSpinCtrl(this, wxID_ANY, wxEmptyString, def,
                               wxSP_ARROW_KEYS | wxSP_WRAP, 0, 255),
                0, wxALIGN_CENTER | wxALL, 1);
  pSidebarSizer->Add(pPalette, 0, wxEXPAND | wxALL, 0);

  wxStaticBoxSizer* pAnimation =
      new wxStaticBoxSizer(wxHORIZONTAL, this, L"Animation");
  pAnimation->Add(new wxButton(this, ID_FIRST_ANIM, L"<<", def, wxBU_EXACTFIT),
                  0, wxALIGN_CENTER_VERTICAL | wxALL, 1);
  pAnimation->Add(new wxButton(this, ID_PREV_ANIM, L"<", def, wxBU_EXACTFIT), 0,
                  wxALIGN_CENTER_VERTICAL | wxALL, 1);
  m_txtAnimIndex = new wxTextCtrl(this, ID_ANIM_INDEX, L"0", def, wxTE_CENTRE);
  pAnimation->Add(m_txtAnimIndex, 1, wxALIGN_CENTER_VERTICAL | wxALL, 1);
  pAnimation->Add(new wxStaticText(this, wxID_ANY, L"of"), 0,
                  wxALIGN_CENTER_VERTICAL | wxALL, 1);
  m_txtAnimCount =
      new wxTextCtrl(this, wxID_ANY, L"?", def, wxTE_CENTRE | wxTE_READONLY);
  pAnimation->Add(m_txtAnimCount, 1, wxALIGN_CENTER_VERTICAL | wxALL, 1);
  pAnimation->Add(new wxButton(this, ID_NEXT_ANIM, L">", def, wxBU_EXACTFIT), 0,
                  wxALIGN_CENTER_VERTICAL | wxALL, 1);
  pAnimation->Add(new wxButton(this, ID_LAST_ANIM, L">>", def, wxBU_EXACTFIT),
                  0, wxALIGN_CENTER_VERTICAL | wxALL, 1);
  pSidebarSizer->Add(pAnimation, 0, wxEXPAND | wxALL, 0);

  wxStaticBoxSizer* pFrame = new wxStaticBoxSizer(wxHORIZONTAL, this, L"Frame");
  pFrame->Add(new wxButton(this, ID_PREV_FRAME, L"<", def, wxBU_EXACTFIT), 0,
              wxALIGN_CENTER_VERTICAL | wxALL, 1);
  pFrame->Add(
      m_txtFrameIndex = new wxTextCtrl(this, wxID_ANY, L"0", def, wxTE_CENTRE),
      1, wxALIGN_CENTER_VERTICAL | wxALL, 1);
  pFrame->Add(new wxStaticText(this, wxID_ANY, L"of", def, wxALIGN_CENTRE), 0,
              wxALIGN_CENTER_VERTICAL | wxALL, 1);
  m_txtFrameCount =
      new wxTextCtrl(this, wxID_ANY, L"?", def, wxTE_CENTRE | wxTE_READONLY);
  pFrame->Add(m_txtFrameCount, 1, wxALIGN_CENTER_VERTICAL | wxALL, 1);
  pFrame->Add(new wxButton(this, ID_NEXT_FRAME, L">", def, wxBU_EXACTFIT), 0,
              wxALIGN_CENTER_VERTICAL | wxALL, 1);
  m_btnPlayPause = new wxButton(this, ID_PLAY_PAUSE, L"Pause");
  pFrame->Add(m_btnPlayPause, 1, wxALIGN_CENTER_VERTICAL | wxALL, 1);
  m_bPlayingAnimation = true;
  // m_bPlayingAnimation = false;
  pSidebarSizer->Add(pFrame, 0, wxEXPAND | wxALL, 0);

#define ID(layer, id) (ID_LAYER_CHECKS + (layer)*25 + (id))
  wxStaticBoxSizer* pLayer0 =
      new wxStaticBoxSizer(wxHORIZONTAL, this, L"Layer 0 (Patient Head)");
  pLayer0->Add(new wxCheckBox(this, ID(0, 0), L"0"), 0, wxALIGN_CENTER | wxALL,
               1);
  pLayer0->Add(new wxCheckBox(this, ID(0, 2), L"2"), 0, wxALIGN_CENTER | wxALL,
               1);
  pLayer0->Add(new wxCheckBox(this, ID(0, 4), L"4"), 0, wxALIGN_CENTER | wxALL,
               1);
  pLayer0->Add(new wxCheckBox(this, ID(0, 6), L"6"), 0, wxALIGN_CENTER | wxALL,
               1);
  pLayer0->Add(new wxCheckBox(this, ID(0, 8), L"8"), 0, wxALIGN_CENTER | wxALL,
               1);
  pLayer0->Add(new wxCheckBox(this, ID(0, 10), L"10"), 0,
               wxALIGN_CENTER | wxALL, 1);
  pLayer0->Add(new wxCheckBox(this, ID(0, 12), L"12"), 0,
               wxALIGN_CENTER | wxALL, 1);
  pLayer0->Add(new wxCheckBox(this, ID(0, 14), L"14"), 0,
               wxALIGN_CENTER | wxALL, 1);
  pLayer0->Add(new wxCheckBox(this, ID(0, 16), L"16"), 0,
               wxALIGN_CENTER | wxALL, 1);
  pLayer0->Add(new wxCheckBox(this, ID(0, 18), L"18"), 0,
               wxALIGN_CENTER | wxALL, 1);
  pLayer0->Add(new wxCheckBox(this, ID(0, 20), L"20"), 0,
               wxALIGN_CENTER | wxALL, 1);
  pLayer0->Add(new wxCheckBox(this, ID(0, 22), L"22"), 0,
               wxALIGN_CENTER | wxALL, 1);
  pSidebarSizer->Add(pLayer0, 0, wxEXPAND | wxALL, 0);

  wxStaticBoxSizer* pLayer1 =
      new wxStaticBoxSizer(wxHORIZONTAL, this, L"Layer 1 (Patient Clothes)");
  pLayer1->Add(new wxCheckBox(this, ID(1, 0), L"0"), 0, wxALIGN_CENTER | wxALL,
               1);
  pLayer1->Add(new wxCheckBox(this, ID(1, 2), L"2 (A)"), 0,
               wxALIGN_CENTER | wxALL, 1);
  pLayer1->Add(new wxCheckBox(this, ID(1, 4), L"4 (B)"), 0,
               wxALIGN_CENTER | wxALL, 1);
  pLayer1->Add(new wxCheckBox(this, ID(1, 6), L"6 (C)"), 0,
               wxALIGN_CENTER | wxALL, 1);
  pLayer1->Add(new wxCheckBox(this, ID(1, 8), L"8"), 0, wxALIGN_CENTER | wxALL,
               1);
  pLayer1->Add(new wxCheckBox(this, ID(1, 10), L"10"), 0,
               wxALIGN_CENTER | wxALL, 1);
  pSidebarSizer->Add(pLayer1, 0, wxEXPAND | wxALL, 0);

  wxStaticBoxSizer* pLayer2 = new wxStaticBoxSizer(
      wxHORIZONTAL, this, L"Layer 2 (Bandages / Patient Accessory)");
  pLayer2->Add(new wxCheckBox(this, ID(2, 2), L"2 (Head / Alt Shoes)"), 0,
               wxALIGN_CENTER | wxALL, 1);
  pLayer2->Add(new wxCheckBox(this, ID(2, 4), L"4 (Arm / Hat)"), 0,
               wxALIGN_CENTER | wxALL, 1);
  pLayer2->Add(new wxCheckBox(this, ID(2, 6), L"6"), 0, wxALIGN_CENTER | wxALL,
               1);
  pSidebarSizer->Add(pLayer2, 0, wxEXPAND | wxALL, 0);

  wxStaticBoxSizer* pLayer3 =
      new wxStaticBoxSizer(wxHORIZONTAL, this, L"Layer 3 (Bandages / Colour)");
  pLayer3->Add(new wxCheckBox(this, ID(3, 0), L"0"), 0, wxALIGN_CENTER | wxALL,
               1);
  pLayer3->Add(new wxCheckBox(this, ID(3, 2), L"2 (? / Yellow)"), 0,
               wxALIGN_CENTER | wxALL, 1);
  pLayer3->Add(new wxCheckBox(this, ID(3, 4), L"4 (L Foot / Blue)"), 0,
               wxALIGN_CENTER | wxALL, 1);
  pLayer3->Add(new wxCheckBox(this, ID(3, 6), L"6 (? / White)"), 0,
               wxALIGN_CENTER | wxALL, 1);
  pLayer3->Add(new wxCheckBox(this, ID(3, 8), L"8 (R Arm)"), 0,
               wxALIGN_CENTER | wxALL, 1);
  pLayer3->Add(new wxCheckBox(this, ID(3, 10), L"10 (R Foot)"), 0,
               wxALIGN_CENTER | wxALL, 1);
  pSidebarSizer->Add(pLayer3, 0, wxEXPAND | wxALL, 0);

  wxStaticBoxSizer* pLayer4 =
      new wxStaticBoxSizer(wxHORIZONTAL, this, L"Layer 4 (Bandages / Repair)");
  pLayer4->Add(new wxCheckBox(this, ID(4, 0), L"0"), 0, wxALIGN_CENTER | wxALL,
               1);
  pLayer4->Add(new wxCheckBox(this, ID(4, 2), L"2 (Head / Repair)"), 0,
               wxALIGN_CENTER | wxALL, 1);
  pLayer4->Add(new wxCheckBox(this, ID(4, 4), L"4 (L Root)"), 0,
               wxALIGN_CENTER | wxALL, 1);
  pLayer4->Add(new wxCheckBox(this, ID(4, 6), L"6"), 0, wxALIGN_CENTER | wxALL,
               1);
  pLayer4->Add(new wxCheckBox(this, ID(4, 8), L"8 (R Arm)"), 0,
               wxALIGN_CENTER | wxALL, 1);
  pLayer4->Add(new wxCheckBox(this, ID(4, 10), L"10 (R Foot)"), 0,
               wxALIGN_CENTER | wxALL, 1);
  pSidebarSizer->Add(pLayer4, 0, wxEXPAND | wxALL, 0);

  wxStaticBoxSizer* pLayer5 =
      new wxStaticBoxSizer(wxHORIZONTAL, this, L"Layer 5 (Staff Head)");
  pLayer5->Add(new wxCheckBox(this, ID(5, 0), L"0"), 0, wxALIGN_CENTER | wxALL,
               1);
  pLayer5->Add(new wxCheckBox(this, ID(5, 2), L"2 (W1)"), 0,
               wxALIGN_CENTER | wxALL, 1);
  pLayer5->Add(new wxCheckBox(this, ID(5, 4), L"4 (B1)"), 0,
               wxALIGN_CENTER | wxALL, 1);
  pLayer5->Add(new wxCheckBox(this, ID(5, 6), L"6 (W2)"), 0,
               wxALIGN_CENTER | wxALL, 1);
  pLayer5->Add(new wxCheckBox(this, ID(5, 8), L"8 (B2)"), 0,
               wxALIGN_CENTER | wxALL, 1);
  pLayer5->Add(new wxCheckBox(this, ID(5, 10), L"10"), 0,
               wxALIGN_CENTER | wxALL, 1);
  pSidebarSizer->Add(pLayer5, 0, wxEXPAND | wxALL, 0);

  wxStaticBoxSizer* pLayer10 = new wxStaticBoxSizer(
      wxHORIZONTAL, this, L"Layer 10 (Wall Colour / Smoke)");
  pLayer10->Add(new wxCheckBox(this, ID(10, 2), L"2 (Yellow / Smoke)"), 0,
                wxALIGN_CENTER | wxALL, 1);
  pLayer10->Add(new wxCheckBox(this, ID(10, 4), L"4 (Blue)"), 0,
                wxALIGN_CENTER | wxALL, 1);
  pLayer10->Add(new wxCheckBox(this, ID(10, 6), L"6 (White)"), 0,
                wxALIGN_CENTER | wxALL, 1);
  pSidebarSizer->Add(pLayer10, 0, wxEXPAND | wxALL, 0);

  wxStaticBoxSizer* pLayer11 = new wxStaticBoxSizer(
      wxHORIZONTAL, this, L"Layer 11 (Wall Colour / Smoke / Screen)");
  pLayer11->Add(new wxCheckBox(this, ID(11, 2), L"2 (Yellow / Smoke / On)"), 0,
                wxALIGN_CENTER | wxALL, 1);
  pLayer11->Add(new wxCheckBox(this, ID(11, 4), L"4 (Blue)"), 0,
                wxALIGN_CENTER | wxALL, 1);
  pLayer11->Add(new wxCheckBox(this, ID(11, 6), L"6 (Green)"), 0,
                wxALIGN_CENTER | wxALL, 1);
  pSidebarSizer->Add(pLayer11, 0, wxEXPAND | wxALL, 0);

  wxStaticBoxSizer* pLayer12 =
      new wxStaticBoxSizer(wxHORIZONTAL, this, L"Layer 12 (Smoke)");
  pLayer12->Add(new wxCheckBox(this, ID(12, 2), L"2 (Smoke)"), 0,
                wxALIGN_CENTER | wxALL, 1);
  pSidebarSizer->Add(pLayer12, 0, wxEXPAND | wxALL, 0);

  wxStaticBoxSizer* pMoodOverlay =
      new wxStaticBoxSizer(wxVERTICAL, this, L"Overlays");
  pMoodOverlay->Add(new wxCheckBox(this, ID_DRAW_MOOD, L"Draw mood overlay"), 0,
                    wxEXPAND | wxALL, 1);
  wxBoxSizer* pMoodRow = new wxBoxSizer(wxHORIZONTAL);
  pMoodRow->Add(
      new wxStaticText(this, wxID_ANY, L"Marker position (click to move it):"),
      0, wxEXPAND | wxRIGHT, 2);
  pMoodRow->Add(
      m_txtMoodPosition[0] = new wxTextCtrl(this, wxID_ANY, L"{0, 0}"), 1,
      wxEXPAND | wxRIGHT, 1);
  pMoodRow->Add(
      m_txtMoodPosition[1] = new wxTextCtrl(this, wxID_ANY, L"{0, 0, \"px\"}"),
      1, wxEXPAND);
  pMoodOverlay->Add(pMoodRow, 1, wxEXPAND | wxALL, 2);
  pMoodOverlay->Add(
      new wxCheckBox(this, ID_DRAW_COORDINATES, L"Draw tile coordinates"), 0,
      wxEXPAND | wxALL, 0);
  pSidebarSizer->Add(pMoodOverlay, 0, wxEXPAND | wxALL, 0);
  m_bDrawMood = false;
  m_bDrawCoordinates = false;
  m_iMoodDrawX = 0;
  m_iMoodDrawY = 0;

  for (int iLayer = 0; iLayer < 13; ++iLayer) {
    wxCheckBox* pCheck = wxDynamicCast(FindWindow(ID(iLayer, 0)), wxCheckBox);
    if (pCheck != nullptr) {
      pCheck->SetValue(true);
      m_mskLayers.set(iLayer, 0);
    }
  }

  Connect(ID(0, 0), ID(12, 24), wxEVT_COMMAND_CHECKBOX_CLICKED,
          (wxObjectEventFunction)&frmMain::_onToggleMask);
#undef ID

  wxStaticBoxSizer* pSearch = new wxStaticBoxSizer(wxVERTICAL, this, L"Search");
  wxBoxSizer* pSearchButtons = new wxBoxSizer(wxHORIZONTAL);
  pSearchButtons->Add(new wxButton(this, ID_SEARCH_LAYER_ID, L"Layer/ID"), 0,
                      wxALL, 1);
  pSearchButtons->Add(new wxButton(this, ID_SEARCH_FRAME, L"Frame"), 0, wxALL,
                      1);
  pSearchButtons->Add(new wxButton(this, ID_SEARCH_SOUND, L"Sound"), 0, wxALL,
                      1);
  pSearch->Add(pSearchButtons, 0);
  m_lstSearchResults = new wxListBox(this, ID_SEARCH_RESULTS);
  pSearch->Add(m_lstSearchResults, 1, wxEXPAND | wxALL, 1);

  wxStaticBoxSizer* pFrameFlags =
      new wxStaticBoxSizer(wxHORIZONTAL, this, L"Frame Flags");
  wxBoxSizer* pFlags1 = new wxBoxSizer(wxVERTICAL);
  m_txtFrameFlags[0] = new wxTextCtrl(this, wxID_ANY);
  pFlags1->Add(m_txtFrameFlags[0], 0, wxEXPAND | wxALL, 2);
  m_chkFrameFlags[0] = new wxCheckBox(this, wxID_ANY, L"2^0");
  m_chkFrameFlags[1] = new wxCheckBox(this, wxID_ANY, L"2^1");
  m_chkFrameFlags[2] = new wxCheckBox(this, wxID_ANY, L"2^2");
  m_chkFrameFlags[3] = new wxCheckBox(this, wxID_ANY, L"2^3");
  m_chkFrameFlags[4] = new wxCheckBox(this, wxID_ANY, L"2^4");
  m_chkFrameFlags[5] = new wxCheckBox(this, wxID_ANY, L"2^5");
  m_chkFrameFlags[6] = new wxCheckBox(this, wxID_ANY, L"2^6");
  m_chkFrameFlags[7] = new wxCheckBox(this, wxID_ANY, L"2^7");
  pFlags1->Add(m_chkFrameFlags[0], 0, wxEXPAND | wxALL, 2);
  pFlags1->Add(m_chkFrameFlags[1], 0, wxEXPAND | wxALL, 2);
  pFlags1->Add(m_chkFrameFlags[2], 0, wxEXPAND | wxALL, 2);
  pFlags1->Add(m_chkFrameFlags[3], 0, wxEXPAND | wxALL, 2);
  pFlags1->Add(m_chkFrameFlags[4], 0, wxEXPAND | wxALL, 2);
  pFlags1->Add(m_chkFrameFlags[5], 0, wxEXPAND | wxALL, 2);
  pFlags1->Add(m_chkFrameFlags[6], 0, wxEXPAND | wxALL, 2);
  pFlags1->Add(m_chkFrameFlags[7], 0, wxEXPAND | wxALL, 2);
  pFrameFlags->Add(pFlags1, 1, wxEXPAND);
  wxBoxSizer* pFlags2 = new wxBoxSizer(wxVERTICAL);

  m_txtFrameFlags[1] = new wxTextCtrl(this, wxID_ANY);

  pFlags2->Add(m_txtFrameFlags[1], 0, wxEXPAND | wxALL, 2);
  m_chkFrameFlags[8] = new wxCheckBox(this, wxID_ANY, L"2^8 (Animation Start)");
  m_chkFrameFlags[9] = new wxCheckBox(this, wxID_ANY, L"2^9");
  m_chkFrameFlags[10] = new wxCheckBox(this, wxID_ANY, L"2^10");
  m_chkFrameFlags[11] = new wxCheckBox(this, wxID_ANY, L"2^11");
  m_chkFrameFlags[12] = new wxCheckBox(this, wxID_ANY, L"2^12");
  m_chkFrameFlags[13] = new wxCheckBox(this, wxID_ANY, L"2^13");
  m_chkFrameFlags[14] = new wxCheckBox(this, wxID_ANY, L"2^14");
  m_chkFrameFlags[15] = new wxCheckBox(this, wxID_ANY, L"2^15");
  pFlags2->Add(m_chkFrameFlags[8], 0, wxEXPAND | wxALL, 2);
  pFlags2->Add(m_chkFrameFlags[9], 0, wxEXPAND | wxALL, 2);
  pFlags2->Add(m_chkFrameFlags[10], 0, wxEXPAND | wxALL, 2);
  pFlags2->Add(m_chkFrameFlags[11], 0, wxEXPAND | wxALL, 2);
  pFlags2->Add(m_chkFrameFlags[12], 0, wxEXPAND | wxALL, 2);
  pFlags2->Add(m_chkFrameFlags[13], 0, wxEXPAND | wxALL, 2);
  pFlags2->Add(m_chkFrameFlags[14], 0, wxEXPAND | wxALL, 2);
  pFlags2->Add(m_chkFrameFlags[15], 0, wxEXPAND | wxALL, 2);
  pFrameFlags->Add(pFlags2, 1, wxEXPAND);

  pMainSizer->Add(pSidebarSizer, 0, wxEXPAND | wxALL, 2);

  wxSizer* pRightHandSizer = new wxBoxSizer(wxVERTICAL);
  pRightHandSizer->AddSpacer(1);

  m_panFrame = new wxPanel(this, wxID_ANY, def, wxBORDER_SIMPLE);
  pRightHandSizer->Add(m_panFrame, 0, wxEXPAND | wxALL, 2);
  m_panFrame->Connect(wxEVT_PAINT,
                      (wxObjectEventFunction)&frmMain::_onPanelPaint, nullptr,
                      this);
  m_panFrame->Connect(wxEVT_LEFT_UP,
                      (wxObjectEventFunction)&frmMain::_onPanelClick, nullptr,
                      this);
  m_panFrame->SetMinSize(m_panFrame->ClientToWindowSize(wxSize(402, 402)));

  pRightHandSizer->AddSpacer(1);
  pRightHandSizer->Add(pSearch, 1, wxEXPAND | wxALL, 0);
  pRightHandSizer->Add(pFrameFlags, 0, wxEXPAND | wxALL, 0);
  pMainSizer->Add(pRightHandSizer, 1, wxEXPAND | wxALL, 0);

  SetSizer(pMainSizer);

  SetMinSize(ClientToWindowSize(pMainSizer->CalcMin()));
  SetSize(GetMinSize());

  load();

  m_tmrAnimate.SetOwner(this, ID_TIMER_ANIMATE);
  m_tmrAnimate.Start(100);
}

void frmMain::_onBrowse(wxCommandEvent& WXUNUSED(evt)) {
  m_txtTHPath->SetValue(::wxDirSelector(L"Choose Theme Hospital root folder",
                                        m_txtTHPath->GetValue(), 0,
                                        wxDefaultPosition, this));
}

void frmMain::_onLoad(wxCommandEvent& WXUNUSED(evt)) {
  ::wxInitAllImageHandlers();
  load();
}

void frmMain::load() {
  wxBusyCursor oBusy;
  wxString sPath = m_txtTHPath->GetValue();
  if (sPath.IsEmpty()) return;
  if (sPath.Mid(sPath.Len() - 1) != wxFileName::GetPathSeparator()) {
    sPath += wxFileName::GetPathSeparator();
  }
  if (!wxFileName::DirExists(sPath)) {
    ::wxMessageBox(L"Theme Hospital path non-existent", L"Load Animations",
                   wxOK | wxICON_ERROR, this);
    return;
  }
  sPath = _getCaseSensitivePath(L"DATA", sPath);
  sPath += wxFileName::GetPathSeparator();
  wxString aPath = _getCaseSensitivePath(L"VSPR-0", sPath);
  aPath += wxFileName::GetPathSeparator();
  m_oAnims.setSpritePath(aPath);

  if (!m_oAnims.loadAnimationFile(
          _getCaseSensitivePath(L"VSTART-1.ANI", sPath)) ||
      !m_oAnims.loadFrameFile(_getCaseSensitivePath(L"VFRA-1.ANI", sPath)) ||
      !m_oAnims.loadListFile(_getCaseSensitivePath(L"VLIST-1.ANI", sPath)) ||
      !m_oAnims.loadElementFile(_getCaseSensitivePath(L"VELE-1.ANI", sPath)) ||
      !m_oAnims.loadTableFile(_getCaseSensitivePath(L"VSPR-0.TAB", sPath)) ||
      !m_oAnims.loadSpriteFile(_getCaseSensitivePath(L"VSPR-0.DAT", sPath)) ||
      !m_oAnims.loadPaletteFile(
          _getCaseSensitivePath(L"MPALETTE.DAT", sPath)) ||
      !m_oAnims.loadGhostFile(
          _getCaseSensitivePath(L"../QDATA/GHOST1.DAT", sPath), 1) ||
      !m_oAnims.loadGhostFile(
          _getCaseSensitivePath(L"../QDATA/GHOST2.DAT", sPath), 2) ||
      !m_oAnims.loadGhostFile(
          _getCaseSensitivePath(L"../QDATA/GHOST66.DAT", sPath), 3)) {
    ::wxMessageBox(L"Cannot load one or more data files", L"Load Animations",
                   wxOK | wxICON_ERROR, this);
  }
  m_oAnims.markDuplicates();

  m_txtAnimCount->SetValue(
      wxString::Format(L"%zu", m_oAnims.getAnimationCount()));

  m_imgBackground.Create(400, 400);
  {
    unsigned char* pData = m_imgBackground.GetData();
    unsigned char cPrimary = 0xFF;
    unsigned char cSecondary = 0xE0;
    for (int y = 0; y < 400; ++y) {
      for (int x = 0; x < 400; x += 8) {
        memset(pData, cPrimary, 4 * 3);
        pData += 4 * 3;
        memset(pData, cSecondary, 4 * 3);
        pData += 4 * 3;
      }
      if (y % 4 == 3) {
        cPrimary ^= cSecondary;
        cSecondary ^= cPrimary;
        cPrimary ^= cSecondary;
      }
    }
    wxBitmap bmpBackdrop(backdrop_xpm);
    wxBitmap bmpBackground(m_imgBackground);
    {
      wxMemoryDC dcBlit;
      dcBlit.SelectObject(bmpBackground);
      dcBlit.DrawBitmap(bmpBackdrop, 78, 170, true);
    }
    m_imgBackground = bmpBackground.ConvertToImage();
  }

  _onAnimChange(0);
}

void frmMain::_onToggleMask(wxCommandEvent& evt) {
  int iID = evt.GetId() - ID_LAYER_CHECKS;
  int iLayer = iID / 25;
  iID %= 25;

  if (evt.IsChecked())
    m_mskLayers.set(iLayer, iID);
  else
    m_mskLayers.clear(iLayer, iID);

  m_panFrame->Refresh(false);
}

void frmMain::_onFirstAnim(wxCommandEvent& evt) {
  if (m_iCurrentAnim > 0) _onAnimChange(0);
}

void frmMain::_onPrevAnim(wxCommandEvent& evt) {
  size_t iAnim = m_iCurrentAnim;
  while (iAnim > 0) {
    --iAnim;
    if (!m_oAnims.isAnimationDuplicate(iAnim)) {
      _onAnimChange(iAnim);
      break;
    }
  }
}

void frmMain::_onNextAnim(wxCommandEvent& evt) {
  size_t iAnim = m_iCurrentAnim + 1;
  while (iAnim < m_oAnims.getAnimationCount()) {
    if (!m_oAnims.isAnimationDuplicate(iAnim)) {
      _onAnimChange(iAnim);
      break;
    }
    iAnim++;
  }
}

void frmMain::_onLastAnim(wxCommandEvent& evt) {
  if (m_iCurrentAnim < m_oAnims.getAnimationCount() - 1)
    _onAnimChange(m_oAnims.getAnimationCount() - 1);
}

void frmMain::_onAnimChar(wxCommandEvent& evt) {
  long iAnim;
  if (evt.GetString().ToLong(&iAnim)) {
    if (iAnim >= 0 && iAnim < (long)m_oAnims.getAnimationCount()) {
      _onAnimChange((size_t)iAnim);
    }
  }
}

void frmMain::_onGhostFileChange(wxCommandEvent& evt) {
  m_iGhostFile = evt.GetId() - ID_GHOST_0;
  m_oAnims.setGhost(m_iGhostFile, m_iGhostIndex);
  m_panFrame->Refresh(false);
}

void frmMain::_onGhostIndexChange(wxSpinEvent& evt) {
  m_iGhostIndex = evt.GetPosition();
  m_oAnims.setGhost(m_iGhostFile, m_iGhostIndex);
  m_panFrame->Refresh(false);
}

void frmMain::_onAnimChange(size_t iIndex) {
  m_iCurrentAnim = iIndex;
  m_txtAnimIndex->ChangeValue(wxString::Format(L"%zu", iIndex));
  m_iCurrentFrame = 0;

  THLayerMask oMask;
  m_oAnims.getAnimationMask(iIndex, oMask);
  for (int iLayer = 0; iLayer < 13; ++iLayer) {
    for (int iId = 0; iId < 32; ++iId) {
      wxCheckBox* pCheck = wxDynamicCast(
          FindWindow(ID_LAYER_CHECKS + iLayer * 25 + iId), wxCheckBox);
      if (pCheck) {
        pCheck->Enable(oMask.isSet(iLayer, iId));
      }
    }
  }

  m_panFrame->Refresh(false);
  m_txtFrameIndex->SetValue(wxString::Format(L"0"));
  m_txtFrameCount->SetValue(
      wxString::Format(L"%zu", m_oAnims.getFrameCount(iIndex)));
}

void frmMain::_onPlayPause(wxCommandEvent& evt) {
  m_bPlayingAnimation = !m_bPlayingAnimation;
  if (m_bPlayingAnimation)
    m_btnPlayPause->SetLabel(L"Pause");
  else
    m_btnPlayPause->SetLabel(L"Play");
}

void frmMain::_onPrevFrame(wxCommandEvent& evt) {
  if (m_oAnims.getAnimationCount() == 0) return;

  if (m_iCurrentFrame == 0)
    m_iCurrentFrame = m_oAnims.getFrameCount(m_iCurrentAnim) - 1;
  else
    m_iCurrentFrame =
        (m_iCurrentFrame - 1) % m_oAnims.getFrameCount(m_iCurrentAnim);
  m_txtFrameIndex->SetValue(wxString::Format(L"%zu", m_iCurrentFrame));
  m_panFrame->Refresh(false);
}

void frmMain::_onNextFrame(wxCommandEvent& evt) {
  if (m_oAnims.getAnimationCount() == 0) return;

  m_iCurrentFrame =
      (m_iCurrentFrame + 1) % m_oAnims.getFrameCount(m_iCurrentAnim);
  m_txtFrameIndex->SetValue(wxString::Format(L"%zu", m_iCurrentFrame));
  m_panFrame->Refresh(false);
}

void frmMain::_onTimer(wxTimerEvent& evt) {
  if (m_bPlayingAnimation) {
    if (m_oAnims.getAnimationCount() == 0) return;

    m_iCurrentFrame =
        (m_iCurrentFrame + 1) % m_oAnims.getFrameCount(m_iCurrentAnim);
    m_txtFrameIndex->SetValue(wxString::Format(L"%zu", m_iCurrentFrame));
    m_panFrame->Refresh(false);
  }
}

void frmMain::_onToggleDrawMood(wxCommandEvent& evt) {
  m_bDrawMood = evt.IsChecked();
  m_panFrame->Refresh(false);
}

void frmMain::_onToggleDrawCoordinates(wxCommandEvent& evt) {
  m_bDrawCoordinates = evt.IsChecked();
  m_panFrame->Refresh(false);
}

void frmMain::_onPanelPaint(wxPaintEvent& evt) {
  wxPaintDC DC(m_panFrame);

  wxImage imgCanvas(400, 400, false);
  if (m_imgBackground.IsOk()) {
    memcpy(imgCanvas.GetData(), m_imgBackground.GetData(), 400 * 400 * 3);
  } else {
    memset(imgCanvas.GetData(), 0xFF, 400 * 400 * 3);
  }
  if (!imgCanvas.HasAlpha()) {
    imgCanvas.InitAlpha();
  }
  for (int iX = 0; iX < 400; ++iX) {
    for (int iY = 0; iY < 400; ++iY) {
      // set completely opaque
      imgCanvas.SetAlpha(iX, iY, (unsigned char)255);
    }
  }
  wxSize oSize;
  m_oAnims.drawFrame(imgCanvas, m_iCurrentAnim, m_iCurrentFrame, &m_mskLayers,
                     oSize);
  if (m_bDrawMood) {
    m_oAnims.drawFrame(imgCanvas, 4048, 0, &m_mskLayers, oSize,
                       m_iMoodDrawX - 1, m_iMoodDrawY - 80);
  }
  th_frame_t* pFrame = m_oAnims.getFrameStruct(m_iCurrentAnim, m_iCurrentFrame);
  uint16_t iFlags = 0;
  if (pFrame) {
    iFlags = pFrame->flags;
  }
  int iFlags1 = (int)(iFlags & 0xFF);
  int iFlags2 = (int)(iFlags >> 8);
  m_txtFrameFlags[0]->SetValue(
      wxString::Format(L"0x%02x (%03i)", iFlags1, iFlags1));
  m_txtFrameFlags[1]->SetValue(
      wxString::Format(L"0x%02x00 (256 * %03i)", iFlags2, iFlags2));
  for (int i = 0; i < 16; ++i)
    m_chkFrameFlags[i]->SetValue((iFlags & (1 << i)) != 0);

  wxBitmap bmpCanvas(imgCanvas);

  DC.DrawBitmap(bmpCanvas, 1, 1, false);

  // Draw relative tile coordinates
  if (m_bDrawCoordinates) {
    for (int i = -1; i <= 1; ++i) {
      for (int j = -1; j <= 1; ++j) {
        _drawCoordinates(DC, i, j);
      }
    }
  }
}

void frmMain::_onPanelClick(wxMouseEvent& evt) {
  m_iMoodDrawX = evt.GetX() - 143;
  m_iMoodDrawY = evt.GetY() - 203;
  {
    double fX = (double)m_iMoodDrawX;
    double fY = (double)m_iMoodDrawY;
    fY = fY / 32.0;
    fX = fX / 64.0;
    fY -= fX;
    fX *= 2.0;
    fX += fY;
    m_txtMoodPosition[0]->SetValue(wxString::Format(L"{%.2f, %.2f}", fX, fY));
  }
  m_txtMoodPosition[1]->SetValue(
      wxString::Format(L"{%i, %i, \"px\"}", m_iMoodDrawX, m_iMoodDrawY));
  if (m_bDrawMood) m_panFrame->Refresh(false);
}

void frmMain::_onSearchLayerId(wxCommandEvent& evt) {
  long iLayer = ::wxGetNumberFromUser(
      L"Enter the layer number to search in (0 - 12)", L"Layer:",
      L"Search for Layer / ID Combo", 0, 0, 13, this);
  if (iLayer < 0 || iLayer > 12) return;
  long iID = ::wxGetNumberFromUser(
      L"Enter the ID number to search for (0 - 24)", L"ID:",
      L"Search for Layer / ID Combo", 0, 0, 24, this);
  if (iID < 0 || iID > 24) return;

  m_lstSearchResults->Clear();
  wxBusyCursor oBusy;
  for (size_t i = 0; i < m_oAnims.getAnimationCount(); ++i) {
    if (m_oAnims.isAnimationDuplicate(i)) continue;

    THLayerMask mskAnim;
    m_oAnims.getAnimationMask(i, mskAnim);
    if (mskAnim.isSet(static_cast<int>(iLayer), static_cast<int>(iID))) {
      m_lstSearchResults->Append(wxString::Format(L"%zu", i));
    }
  }
}

void frmMain::_onSearchFrame(wxCommandEvent& evt) {
  long iFrame =
      ::wxGetNumberFromUser(L"Enter the frame number to search for.", L"Frame:",
                            L"Search for frame", 0, 0, 20000, this);
  if (iFrame == -1) return;

  m_lstSearchResults->Clear();
  wxBusyCursor oBusy;
  for (size_t i = 0; i < m_oAnims.getAnimationCount(); ++i) {
    if (m_oAnims.isAnimationDuplicate(i)) continue;
    if (m_oAnims.doesAnimationIncludeFrame(i, iFrame)) {
      m_lstSearchResults->Append(wxString::Format(L"%zu", i));
    }
  }
}

void frmMain::_onSearchSoundIndex(wxCommandEvent& evt) {
  long iFrame = ::wxGetNumberFromUser(L"Enter the sound index to search for.",
                                      L"Sound index:", L"Search for sound", 0,
                                      0, 256, this);
  if (iFrame == -1) return;

  m_lstSearchResults->Clear();
  wxBusyCursor oBusy;
  for (size_t i = 0; i < m_oAnims.getAnimationCount(); ++i) {
    if (m_oAnims.isAnimationDuplicate(i)) continue;
    size_t iCount = m_oAnims.getFrameCount(i);
    for (size_t j = 0; j < iCount; ++j) {
      if ((m_oAnims.getFrameStruct(i, j)->flags & 0xFF) == iFrame) {
        m_lstSearchResults->Append(wxString::Format(L"%zu", i));
        break;
      }
    }
  }
}

void frmMain::_onGotoSearchResult(wxCommandEvent& evt) {
  long iAnim;
  evt.GetString().ToLong(&iAnim);
  _onAnimChange(iAnim);
}

void frmMain::_drawCoordinates(wxPaintDC& DC, int i, int j) {
  int x = 122;  // tile (0, 0) text start x-coordinate
  int y = 226;  // tile (0, 0) text start y-coordinate
  wxString s;
  s.Printf(_T("(%2d,%2d)"), i, j);
  DC.DrawText(s, 32 * (i - j) + x, 16 * (i + j - 2) + y);
}

wxString frmMain::_getCaseSensitivePath(const wxString& sInsensitivePathPart,
                                        const wxString& sPath) {
  if (!wxFileName::IsCaseSensitive()) {
    return sPath + sInsensitivePathPart;
  }

  wxString retStr(sPath);

  wxStringTokenizer pathTokenizer(sInsensitivePathPart,
                                  wxFileName::GetPathSeparator());
  while (pathTokenizer.HasMoreTokens()) {
    wxDir dir(retStr);
    if (!dir.IsOpened()) {
      break;
    }

    wxString pathPart = pathTokenizer.GetNextToken();

    wxString realName;
    bool cont =
<<<<<<< HEAD
        dir.GetFirst(& realName, wxEmptyString,
                     wxDIR_DIRS | wxDIR_FILES | wxDIR_HIDDEN | wxDIR_DOTDOT);

=======
        dir.GetFirst (& realName, wxEmptyString,
                     wxDIR_DIRS | wxDIR_FILES | wxDIR_HIDDEN | wxDIR_DOTDOT);
>>>>>>> 44f6655d
    bool found = false;
    while (cont) {
      if (realName.Upper() == pathPart.Upper()) {
        if (retStr.Last() != wxFileName::GetPathSeparator()) {
          retStr += wxFileName::GetPathSeparator();
        }
        retStr += realName;
        found = true;
        break;
      }
      cont = dir.GetNext(&realName);
    }

    if (!found) {
      retStr += wxFileName::GetPathSeparator();
      retStr += pathPart;
      break;
    }
  }

  while (pathTokenizer.HasMoreTokens()) {
    wxString pathPart = pathTokenizer.GetNextToken();
    if (retStr.Last() != wxFileName::GetPathSeparator()) {
      retStr += wxFileName::GetPathSeparator();
    }
    retStr += pathPart;
  }

  return retStr;
}<|MERGE_RESOLUTION|>--- conflicted
+++ resolved
@@ -777,14 +777,9 @@
 
     wxString realName;
     bool cont =
-<<<<<<< HEAD
-        dir.GetFirst(& realName, wxEmptyString,
+       dir.GetFirst(&realName, wxEmptyString,
                      wxDIR_DIRS | wxDIR_FILES | wxDIR_HIDDEN | wxDIR_DOTDOT);
 
-=======
-        dir.GetFirst (& realName, wxEmptyString,
-                     wxDIR_DIRS | wxDIR_FILES | wxDIR_HIDDEN | wxDIR_DOTDOT);
->>>>>>> 44f6655d
     bool found = false;
     while (cont) {
       if (realName.Upper() == pathPart.Upper()) {
